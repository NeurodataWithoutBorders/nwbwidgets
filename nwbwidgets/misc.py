import matplotlib.pyplot as plt
import numpy as np
import pynwb
from typing import Iterable
from pynwb.misc import AnnotationSeries, Units, DecompositionSeries
from ipywidgets import widgets, fixed, Layout
from matplotlib import cm
from .controllers import float_range_controller, int_range_controller, int_controller
from .utils.units import get_spike_times, get_max_spike_time, get_min_spike_time, align_by_time_intervals
from matplotlib.patches import Rectangle
from matplotlib.collections import PatchCollection


def show_annotations(annotations: AnnotationSeries, **kwargs):
    fig, ax = plt.subplots()
    ax.eventplot(annotations.timestamps, **kwargs)
    ax.set_xlabel('time (s)')
    return fig


def show_session_raster(units: Units, time_window=None, units_window=None, cmap_name='rainbow',
                        show_obs_intervals=True, color_by='id', order_by1=None, order_by2=None,
                        show_legend=True):
    """

    Parameters
    ----------
    units: pynwb.misc.Units
    time_window: [int, int]
    units_window: [int, int]
    cmap_name: str
    show_obs_intervals: bool
    order_by1: str, optional
        None: order by id
        str: order by the values of this column of the Units table
    order_by2: str, optional
        None: order by id
        str: order by the values of this column of the Units table
    color_by: str, optional
        None: all ticks are black
        'id': color by id of unit (default)
        other str: color by value in units table
    show_legend: bool
        default = True
        Does not show legend if color_by is None or 'id'.

    Returns
    -------
    matplotlib.pyplot.Figure

    """
    if time_window is None:
        time_window = [get_min_spike_time(units), get_max_spike_time(units)]

    if units_window is None:
        units_window = [0, len(units['spike_times'].data) - 1]

    num_units = units_window[1] - units_window[0] + 1
    unit_inds = np.arange(units_window[0], units_window[1] + 1)

    if order_by1 is not None:
        if order_by2 is None:
            order = np.argsort(units[order_by1][unit_inds.tolist()])
        else:
            order = np.lexsort([units[i_order_by][unit_inds.tolist()]
                                for i_order_by in (order_by1, order_by2)])
    else:
        order = unit_inds

    reduced_spike_times = [get_spike_times(units, unit, time_window) for unit in order]

    # create colormap
    cmap = cm.get_cmap(cmap_name, num_units)
    if color_by is None:
        colors = 'k'
    else:
        if color_by == 'id':
            cvals = unit_inds
        else:
            vals = [units[color_by][x] for x in order]
            if isinstance(vals[0], str):
                labels, val_index, cvals = np.unique(vals, return_index=True, return_inverse=True)
            else:
                cvals = vals
                labels, val_index = np.unique(vals, return_index=True)
        # normalize cvals
        cvals -= min(cvals)
        cvals = cvals / max(cvals)
        colors = cmap(cvals)

    # plot spike times for each unit
    fig, ax = plt.subplots(1, 1)
    ax.figure.set_size_inches(12, 6)
    ax.eventplot(reduced_spike_times, color=colors, lineoffsets=unit_inds)

    # add observation intervals
    if show_obs_intervals and 'obs_intervals' in units:
        rects = []
        for i_unit in unit_inds:
            intervals = units['obs_intervals'][i_unit]  # TODO: use bisect here
            these_obs_intervals = intervals[(intervals[:, 1] > time_window[0]) & (intervals[:, 0] < time_window[1])]
            unobs_intervals = np.c_[these_obs_intervals[:-1, 1], these_obs_intervals[1:, 0]]

            if len(these_obs_intervals):
                # handle unobserved interval on lower bound of window
                if these_obs_intervals[0, 0] > time_window[0]:
                    unobs_intervals = np.vstack(([time_window[0], these_obs_intervals[0, 0]], unobs_intervals))

                # handle unobserved interval on lower bound of window
                if these_obs_intervals[-1, 1] < time_window[1]:
                    unobs_intervals = np.vstack((unobs_intervals, [these_obs_intervals[-1, 1], time_window[1]]))
            else:
                unobs_intervals = [time_window]

            for i_interval in unobs_intervals:
                rects.append(Rectangle((i_interval[0], i_unit-.5), i_interval[1]-i_interval[0], 1))
        pc = PatchCollection(rects, color=[0.85, 0.85, 0.85])
        ax.add_collection(pc)

    ax.set_xlabel('Time (seconds)')
    ax.set_ylabel('Unit #')
    ax.set_xlim(time_window)
    ax.set_ylim(np.array(units_window) + [-.5, .5])
    if units_window[1] - units_window[0] <= 30:
        ax.set_yticks(range(units_window[0], units_window[1] + 1))

    if color_by not in (None, 'id') and show_legend:
        ax.legend(handles=[ax.collections[x] for x in val_index],
                  labels=labels.tolist(), title=color_by)

    return fig


def robust_unique(a):
    if isinstance(a[0], pynwb.NWBContainer):
        return np.unique([x.name for x in a])
    return np.unique(a)


def raster_widget(units: Units, unit_controller=None, time_window_controller=None):
    if time_window_controller is None:
        tmin = get_min_spike_time(units)
        tmax = get_max_spike_time(units)
        time_window_controller = float_range_controller(tmin, tmax)
    if unit_controller is None:
        unit_controller = int_range_controller(len(units['spike_times'].data)-1, start_range=(0, 100))

    candidate_cols = [x for x in units.colnames
                      if not isinstance(units[x][0], Iterable) or
                      isinstance(units[x][0], str)]

    features = [x for x in candidate_cols if len(robust_unique(units[x][:])) > 1]
    color_controller = widgets.Dropdown(options=[None] + features, description='color by',
                                        layout=Layout(width='90%'))
    order_by_controller1 = widgets.Dropdown(options=[None] + features, description='order by',
                                            layout=Layout(width='90%'))
    order_by_controller2 = widgets.Dropdown(options=[None] + features, description='then order by',
                                            layout=Layout(width='90%'))

    controls = {
        'units': fixed(units),
        'time_window': time_window_controller.children[0],
        'units_window': unit_controller.children[0],
        'color_by': color_controller,
        'order_by1': order_by_controller1,
        'order_by2': order_by_controller2
    }

    out_fig = widgets.interactive_output(show_session_raster, controls)
    color_and_order_box = widgets.VBox(
        children=(color_controller, order_by_controller1, order_by_controller2),
        layout=Layout(width='250px'))
    control_widgets = widgets.HBox(children=(time_window_controller, unit_controller, color_and_order_box))
    vbox = widgets.VBox(children=[control_widgets, out_fig])
    return vbox


def show_decomposition_series(node, **kwargs):
    # Use Rendering... as a placeholder
    ntabs = 2
    children = [widgets.HTML('Rendering...') for _ in range(ntabs)]

    def on_selected_index(change):
        # Click on Traces Tab
        if change.new == 1 and isinstance(change.owner.children[1], widgets.HTML):
            widget_box = show_decomposition_traces(node)
            children[1] = widget_box
            change.owner.children = children

    field_lay = widgets.Layout(max_height='40px', max_width='500px',
                               min_height='30px', min_width='130px')
    vbox = []
    for key, val in node.fields.items():
        lbl_key = widgets.Label(key+':', layout=field_lay)
        lbl_val = widgets.Label(str(val), layout=field_lay)
        vbox.append(widgets.HBox(children=[lbl_key, lbl_val]))
        #vbox.append(widgets.Text(value=repr(value), description=key, disabled=True))
    children[0] = widgets.VBox(vbox)

    tab_nest = widgets.Tab()
    tab_nest.children = children
    tab_nest.set_title(0, 'Fields')
    tab_nest.set_title(1, 'Traces')
    tab_nest.observe(on_selected_index, names='selected_index')
    return tab_nest


def show_decomposition_traces(node: DecompositionSeries):
    # Produce figure
    def control_plot(x0, x1, ch0, ch1):
        fig, ax = plt.subplots(nrows=nBands, ncols=1, sharex=True, figsize=(14, 7))
        for bd in range(nBands):
            data = node.data[x0:x1, ch0:ch1+1, bd]
            xx = np.arange(x0, x1)
            mu_array = np.mean(data, 0)
            sd_array = np.std(data, 0)
            offset = np.mean(sd_array)*5
            yticks = [i*offset for i in range(ch1+1-ch0)]
            for i in range(ch1+1-ch0):
                ax[bd].plot(xx, data[:, i] - mu_array[i] + yticks[i])
            ax[bd].set_ylabel('Ch #', fontsize=20)
            ax[bd].set_yticks(yticks)
            ax[bd].set_yticklabels([str(i) for i in range(ch0, ch1+1)])
            ax[bd].tick_params(axis='both', which='major', labelsize=16)
        ax[bd].set_xlabel('Time [ms]', fontsize=20)
        return fig

    nSamples = node.data.shape[0]
    nChannels = node.data.shape[1]
    nBands = node.data.shape[2]
    fs = node.rate

    # Controls
    field_lay = widgets.Layout(max_height='40px', max_width='100px',
                               min_height='30px', min_width='70px')
    x0 = widgets.BoundedIntText(value=0, min=0, max=int(1000*nSamples/fs-100),
                                layout=field_lay)
    x1 = widgets.BoundedIntText(value=nSamples, min=100, max=int(1000*nSamples/fs),
                                layout=field_lay)
    ch0 = widgets.BoundedIntText(value=0, min=0, max=int(nChannels-1), layout=field_lay)
    ch1 = widgets.BoundedIntText(value=10, min=0, max=int(nChannels-1), layout=field_lay)

    controls = {
        'x0': x0,
        'x1': x1,
        'ch0': ch0,
        'ch1': ch1
    }
    out_fig = widgets.interactive_output(control_plot, controls)

    # Assemble layout box
    lbl_x = widgets.Label('Time [ms]:', layout=field_lay)
    lbl_ch = widgets.Label('Ch #:', layout=field_lay)
    lbl_blank = widgets.Label('    ', layout=field_lay)
    hbox0 = widgets.HBox(children=[lbl_x, x0, x1, lbl_blank, lbl_ch, ch0, ch1])
    vbox = widgets.VBox(children=[hbox0, out_fig])
    return vbox


def psth_widget(units: Units, unit_controller=None, after_slider=None, before_slider=None,
                trial_event_controller=None, trial_order_controller=None, trial_color_controller=None):
    """

    Parameters
    ----------
    units: pynwb.misc.Units
    unit_controller
    after_slider
    before_slider
    trial_event_controller
    trial_order_controller
    trial_color_controller

    Returns
    -------

    """

    trials = units.get_ancestor('NWBFile').trials
    if trials is None:
        return widgets.HTML('No trials present')

    control_widgets = widgets.VBox(children=[])

    if unit_controller is None:
        nunits = len(units['spike_times'].data)
        #unit_controller = int_controller(nunits)
        unit_controller = widgets.Dropdown(options=[x for x in range(nunits)],
                                           description='unit: ')
        control_widgets.children = list(control_widgets.children) + [unit_controller]

    if trial_event_controller is None:
        trial_events = ['start_time']
        if not np.all(np.isnan(trials['stop_time'].data)):
            trial_events.append('stop_time')
        trial_events += [x.name for x in trials.columns if
                         (('_time' in x.name) and (x.name not in ('start_time', 'stop_time')))]
        trial_event_controller = widgets.Dropdown(options=trial_events,
                                                  value='start_time',
                                                  description='align to: ')

        control_widgets.children = list(control_widgets.children) + [trial_event_controller]

    if trial_order_controller is None:
        trials = units.get_ancestor('NWBFile').trials
        trial_order_controller = widgets.Dropdown(options=trials.colnames,
                                                  value='start_time',
                                                  description='order by: ')
        control_widgets.children = list(control_widgets.children) + [trial_order_controller]

    if trial_color_controller is None:
        trials = units.get_ancestor('NWBFile').trials
        trial_color_controller = widgets.Dropdown(options=[''] + list(trials.colnames),
                                                  value='',
                                                  description='color by: ')
        control_widgets.children = list(control_widgets.children) + [trial_color_controller]

    if before_slider is None:
        before_slider = widgets.FloatSlider(.5, min=0, max=5., description='before (s)', continuous_update=False)
        control_widgets.children = list(control_widgets.children) + [before_slider]

    if after_slider is None:
        after_slider = widgets.FloatSlider(2., min=0, max=5., description='after (s)', continuous_update=False)
        control_widgets.children = list(control_widgets.children) + [after_slider]

    controls = {
        'units': fixed(units),
        'index': unit_controller,
        'after': after_slider,
        'before': before_slider,
        'start_label': trial_event_controller,
        'order_by': trial_order_controller,
        'color_by': trial_color_controller
    }

    out_fig = widgets.interactive_output(trials_psth, controls)
    vbox = widgets.VBox(children=[control_widgets, out_fig])
    return vbox


def trials_psth(units: pynwb.misc.Units, index=0, start_label='start_time', before=0., after=1., order_by='start_time',
                color_by=None, cmap_name='gist_rainbow', trials_select=None):
    """

    Parameters
    ----------
    units: pynwb.misc.Units
    index: int
<<<<<<< HEAD
    start_label
    before
    after
    order_by
    color_by
    cmap_name
    trials_select
=======
    start_label: str
    before: float
    after: float
    order_by: str
        can be 'start_time', 'stop_time', or 'stim'
    color_by: str
        can be 'start_time', 'stop_time', or 'stim'
    cmap_name: str
>>>>>>> 7d05d9cd

    Returns
    -------

    """
    trials = units.get_ancestor('NWBFile').trials

    data = align_by_time_intervals(units, index, trials, start_label, start_label, before, after, trials_select)

    if trials_select is None:
        order = np.argsort(trials[order_by].data[:])
    else:
        order = np.argsort(trials[order_by].data[trials_select])

    data = np.array(data)[order]

    cmap = cm.get_cmap(cmap_name)

    labels = None
    if color_by:
        coldata = trials[color_by].data[:]
        if len(np.unique(coldata)) < 5:
            labels, cvals = np.unique(coldata, return_inverse=True)
        elif np.all(np.isreal(data)):
<<<<<<< HEAD
            cvals = coldata
        else:
            cvals = 0
=======
            coltype = 'numeric'
            labels, cvals = np.unique(coldata, return_inverse=True)
        else:
            coltype = 'unknown'
            cvals = np.array([0])
>>>>>>> 7d05d9cd
        cvals = cvals - min(cvals)
        cvals = cvals / max(cvals)
        cvals = cvals[order]
        colors = cmap(cvals)
        cval_inds = np.hstack((0, np.where(np.diff(cvals))[0] + 1))
    else:
        colors = 'k'

    fig, ax = plt.subplots()
    if labels is not None:
        ax = show_psth(data, colors, ax, before, after,
                       labels=labels, cval_inds=cval_inds)
    else:
        ax = show_psth(data, colors, ax, before, after)
    ax.set_title('PSTH for unit {}'.format(index))
    return fig


def show_psth(data, colors, ax, before, after, labels=None, cval_inds=None):
    event_collection = ax.eventplot(data, orientation='horizontal', colors=colors)
    ax.set_xlim((-before, after))
    ax.set_ylim(-.5, len(data)-.5)
    ax.set_xlabel('time (s)')
    ax.set_ylabel('trials')
    ax.axvline(color=[.5, .5, .5])

    if labels is not None:
        handles = [event_collection[x] for x in cval_inds]
        ax.legend(handles=handles, labels=list(labels), bbox_to_anchor=(1.0, .6, .4, .4),
                  mode="expand", borderaxespad=0.)

    return ax
<|MERGE_RESOLUTION|>--- conflicted
+++ resolved
@@ -346,7 +346,6 @@
     ----------
     units: pynwb.misc.Units
     index: int
-<<<<<<< HEAD
     start_label
     before
     after
@@ -354,16 +353,6 @@
     color_by
     cmap_name
     trials_select
-=======
-    start_label: str
-    before: float
-    after: float
-    order_by: str
-        can be 'start_time', 'stop_time', or 'stim'
-    color_by: str
-        can be 'start_time', 'stop_time', or 'stim'
-    cmap_name: str
->>>>>>> 7d05d9cd
 
     Returns
     -------
@@ -388,17 +377,10 @@
         if len(np.unique(coldata)) < 5:
             labels, cvals = np.unique(coldata, return_inverse=True)
         elif np.all(np.isreal(data)):
-<<<<<<< HEAD
             cvals = coldata
-        else:
-            cvals = 0
-=======
-            coltype = 'numeric'
-            labels, cvals = np.unique(coldata, return_inverse=True)
         else:
             coltype = 'unknown'
             cvals = np.array([0])
->>>>>>> 7d05d9cd
         cvals = cvals - min(cvals)
         cvals = cvals / max(cvals)
         cvals = cvals[order]
