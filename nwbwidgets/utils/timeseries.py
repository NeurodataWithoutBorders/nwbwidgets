from pynwb import TimeSeries

import numpy as np
from bisect import bisect, bisect_left


def get_timeseries_tt(node: TimeSeries, istart=0, istop=None) -> np.ndarray:
    """
    For any TimeSeries, return timestamps. If the TimeSeries uses starting_time and rate, the timestamps will be
    generated.

    Parameters
    ----------
    node: pynwb.TimeSeries
    istart: int, optional
        Optionally sub-select the returned times - lower bound
    istop: int, optional
        Optionally sub-select the returned times - upper bound

    Returns
    -------
    numpy.ndarray

    """
    if node.timestamps is not None:
        return node.timestamps[istart:istop]
    else:
        if not np.isfinite(node.starting_time):
            starting_time = 0
        else:
            starting_time = node.starting_time
        if istop is None:
            return np.arange(istart, len(node.data)) / node.rate + starting_time
        elif istop > 0:
            return np.arange(istart, istop) / node.rate + starting_time
        else:
            return (
                np.arange(istart, len(node.data) + istop - 1) / node.rate
                + starting_time
            )


def get_timeseries_maxt(node: TimeSeries) -> float:
    """
    Returns the maximum time of any TimeSeries

    Parameters
    ----------
    node: pynwb.TimeSeries

    Returns
    -------
    float

    """
    if node.timestamps is not None:
        return node.timestamps[-1]
    elif np.isnan(node.starting_time):
<<<<<<< HEAD
        return (len(node.data)-1) / node.rate
    else:
        return (len(node.data)-1) / node.rate + node.starting_time
=======
        return (len(node.data) - 1) / node.rate
    else:
        return (len(node.data) - 1) / node.rate + node.starting_time
>>>>>>> 02b5ebd1


def get_timeseries_mint(node: TimeSeries) -> float:
    """
    Returns the minimum time of any TimeSeries

    Parameters
    ----------
    node: pynwb.TimeSeries

    Returns
    -------
    float

    """
    if node.timestamps is not None:
        return node.timestamps[0]
    elif np.isnan(node.starting_time):
        return 0
    else:
        return node.starting_time


def get_timeseries_in_units(node: TimeSeries, istart=None, istop=None):
    """
    Convert data into the designated units

    Parameters
    ----------
    node: pynwb.TimeSeries
    istart: int
    istop: int

    Returns
    -------
    numpy.ndarray, str

    """
    data = node.data[istart:istop]
    if node.conversion and np.isfinite(node.conversion):
        data = data * node.conversion
        unit = node.unit
    else:
        unit = None
    return data, unit


def timeseries_time_to_ind(node: TimeSeries, time, ind_min=None, ind_max=None) -> int:
    """
    Get the index of a certain time for any TimeSeries. For TimeSeries that use timestamps, bisect is used. You can
    optionally provide ind_min and ind_max to constrain the search.

    Parameters
    ----------
    node: pynwb.TimeSeries
    time: float
    ind_min: int, optional
    ind_max: int, optional

    Returns
    -------

    """
    if node.timestamps is not None:
        kwargs = dict()
        if ind_min is not None:
            kwargs.update(lo=ind_min)
        if ind_max is not None:
            kwargs.update(hi=ind_max)
        id_found = bisect_left(node.timestamps, time, **kwargs)
<<<<<<< HEAD
        return id_found if id_found<len(node.data) else len(node.data)-1
=======
        return id_found if id_found < len(node.data) else len(node.data) - 1
>>>>>>> 02b5ebd1
    else:
        if np.isnan(node.starting_time):
            starting_time = 0
        else:
            starting_time = node.starting_time
        id_found = int(np.ceil((time - starting_time) * node.rate))
<<<<<<< HEAD
        return id_found if id_found<len(node.data) else len(node.data)-1


def bisect_timeseries_by_times(timeseries: TimeSeries, starts, duration:float, traces=None):
=======
        return id_found if id_found < len(node.data) else len(node.data) - 1


def bisect_timeseries_by_times(
    timeseries: TimeSeries, starts, duration: float, traces=None
):
>>>>>>> 02b5ebd1
    """
    Parameters
    ----------
    timeseries: TimeSeries
    starts: iterable
        time at which to bisect
    duration: float
        duration of window after start
    traces: int
        index into the second dim of data
    Returns
    -------
    out: list
        list with bisected arrays from data
    """
    out = []
    for start in starts:
        if timeseries.rate is not None:
<<<<<<< HEAD
            idx_start = int((start - timeseries.starting_time)*timeseries.rate)
            idx_stop = int(idx_start + duration*timeseries.rate)
        else:
            idx_start =bisect(timeseries.timestamps, start)
=======
            idx_start = int((start - timeseries.starting_time) * timeseries.rate)
            idx_stop = int(idx_start + duration * timeseries.rate)
        else:
            idx_start = bisect(timeseries.timestamps, start)
>>>>>>> 02b5ebd1
            idx_stop = bisect(timeseries.timestamps, start + duration, lo=idx_start)
        if len(timeseries.data.shape) > 1 and traces is not None:
            out.append(timeseries.data[idx_start:idx_stop, traces])
        else:
            out.append(timeseries.data[idx_start:idx_stop])
    return out


<<<<<<< HEAD
def align_by_times_with_timestamps(timeseries: TimeSeries, starts, duration: float, traces=None):
=======
def align_by_times_with_timestamps(
    timeseries: TimeSeries, starts, duration: float, traces=None
):
>>>>>>> 02b5ebd1
    """
    Parameters
    ----------
    timeseries: TimeSeries
        timeseries with variable timestamps
    starts: array-like
        starts in seconds
    duration: float
        duration in seconds
    Returns
    -------
    out: list
        list: length=(n_trials); list[0]: array, shape=(n_time, ...)
    """
<<<<<<< HEAD
    assert timeseries.timestamps is not None, 'supply timeseries with timestamps'
    return bisect_timeseries_by_times(timeseries, starts, duration, traces)


def align_by_times_with_rate(timeseries: TimeSeries, starts, duration: float, traces=None):
=======
    assert timeseries.timestamps is not None, "supply timeseries with timestamps"
    return bisect_timeseries_by_times(timeseries, starts, duration, traces)


def align_by_times_with_rate(
    timeseries: TimeSeries, starts, duration: float, traces=None
):
>>>>>>> 02b5ebd1
    """
    Parameters
    ----------
    timeseries: TimeSeries
        timeseries with variable timestamps
    starts: array-like
        starts in seconds
    duration: float
        duration in seconds
    Returns
    -------
    out: list
        list: length=(n_trials); list[0]: array, shape=(n_time, ...)
    """
<<<<<<< HEAD
    assert timeseries.rate is not None, 'supply timeseries with start_time and rate'
    return np.array(bisect_timeseries_by_times(timeseries, starts, duration, traces))


def align_timestamps_by_trials(timeseries: TimeSeries, starts, before: float, after: float):
    """
        Parameters
        ----------
        timeseries: TimeSeries
            timeseries with variable timestamps
        starts: array-like
            starts in seconds
        duration: float
            duration in seconds
        Returns
        -------
        out: list
            list: length=(n_trials); list[0]: array, shape=(n_time, ...)
        """
    assert timeseries.timestamps is not None, 'supply timeseries with timestamps'
=======
    assert timeseries.rate is not None, "supply timeseries with start_time and rate"
    return np.array(bisect_timeseries_by_times(timeseries, starts, duration, traces))


def align_timestamps_by_trials(
    timeseries: TimeSeries, starts, before: float, after: float
):
    """
    Parameters
    ----------
    timeseries: TimeSeries
        timeseries with variable timestamps
    starts: array-like
        starts in seconds
    duration: float
        duration in seconds
    Returns
    -------
    out: list
        list: length=(n_trials); list[0]: array, shape=(n_time, ...)
    """
    assert timeseries.timestamps is not None, "supply timeseries with timestamps"
>>>>>>> 02b5ebd1
    out = []
    for start in starts:
        idx_start = bisect(timeseries.timestamps, start)
        idx_stop = bisect(timeseries.timestamps, start + before + after, lo=idx_start)
        out.append(timeseries.timestamps[idx_start:idx_stop])
<<<<<<< HEAD
    return [list(np.array(i)-i[0]-before) for i in out]
=======
    return [list(np.array(i) - i[0] - before) for i in out]
>>>>>>> 02b5ebd1


def align_by_trials(
    timeseries: TimeSeries,
    start_label="start_time",
    before=0.0,
    after=1.0,
):
    """
    Args:
        timeseries: TimeSeries
        start_label: str
            default: 'start_time'
        before: float
            time after start_label in secs (positive goes back in time)
        after: float
            time after stop_label in secs (positive goes forward in time)
    Returns:
        np.array(shape=(n_trials, n_time, ...))
    """
    trials = timeseries.get_ancestor("NWBFile").trials
    return align_by_time_intervals(timeseries, trials, start_label, before, after)


def align_by_time_intervals(
    timeseries: TimeSeries,
    intervals,
    start_label="start_time",
    before=0.0,
    after=0.0,
    traces=None,
):
    """
    Args:
        timeseries: pynwb.TimeSeries
        intervals: pynwb.epoch.TimeIntervals
        start_label: str
            default: 'start_time'
        before: float
            time after start_label in secs (positive goes back in time)
        after: float
            time after stop_label in secs (positive goes forward in time)
        timestamps: bool
            if alignment uses timestamps or constant rate and starting time in TimeSeries
    Returns:
        np.array(shape=(n_trials, n_time, ...))
    """

    starts = np.array(intervals[start_label][:]) - before
    if timeseries.rate is not None:
<<<<<<< HEAD
        return align_by_times_with_rate(timeseries, starts, duration=after + before, traces=traces)
    else:
        return align_by_times_with_timestamps(timeseries, starts, duration=after + before, traces=traces)
=======
        return align_by_times_with_rate(
            timeseries, starts, duration=after + before, traces=traces
        )
    else:
        return align_by_times_with_timestamps(
            timeseries, starts, duration=after + before, traces=traces
        )
>>>>>>> 02b5ebd1
<|MERGE_RESOLUTION|>--- conflicted
+++ resolved
@@ -56,15 +56,9 @@
     if node.timestamps is not None:
         return node.timestamps[-1]
     elif np.isnan(node.starting_time):
-<<<<<<< HEAD
-        return (len(node.data)-1) / node.rate
-    else:
-        return (len(node.data)-1) / node.rate + node.starting_time
-=======
         return (len(node.data) - 1) / node.rate
     else:
         return (len(node.data) - 1) / node.rate + node.starting_time
->>>>>>> 02b5ebd1
 
 
 def get_timeseries_mint(node: TimeSeries) -> float:
@@ -135,30 +129,19 @@
         if ind_max is not None:
             kwargs.update(hi=ind_max)
         id_found = bisect_left(node.timestamps, time, **kwargs)
-<<<<<<< HEAD
-        return id_found if id_found<len(node.data) else len(node.data)-1
-=======
         return id_found if id_found < len(node.data) else len(node.data) - 1
->>>>>>> 02b5ebd1
     else:
         if np.isnan(node.starting_time):
             starting_time = 0
         else:
             starting_time = node.starting_time
         id_found = int(np.ceil((time - starting_time) * node.rate))
-<<<<<<< HEAD
-        return id_found if id_found<len(node.data) else len(node.data)-1
-
-
-def bisect_timeseries_by_times(timeseries: TimeSeries, starts, duration:float, traces=None):
-=======
         return id_found if id_found < len(node.data) else len(node.data) - 1
 
 
 def bisect_timeseries_by_times(
     timeseries: TimeSeries, starts, duration: float, traces=None
 ):
->>>>>>> 02b5ebd1
     """
     Parameters
     ----------
@@ -177,17 +160,10 @@
     out = []
     for start in starts:
         if timeseries.rate is not None:
-<<<<<<< HEAD
-            idx_start = int((start - timeseries.starting_time)*timeseries.rate)
-            idx_stop = int(idx_start + duration*timeseries.rate)
-        else:
-            idx_start =bisect(timeseries.timestamps, start)
-=======
             idx_start = int((start - timeseries.starting_time) * timeseries.rate)
             idx_stop = int(idx_start + duration * timeseries.rate)
         else:
             idx_start = bisect(timeseries.timestamps, start)
->>>>>>> 02b5ebd1
             idx_stop = bisect(timeseries.timestamps, start + duration, lo=idx_start)
         if len(timeseries.data.shape) > 1 and traces is not None:
             out.append(timeseries.data[idx_start:idx_stop, traces])
@@ -196,13 +172,9 @@
     return out
 
 
-<<<<<<< HEAD
-def align_by_times_with_timestamps(timeseries: TimeSeries, starts, duration: float, traces=None):
-=======
 def align_by_times_with_timestamps(
     timeseries: TimeSeries, starts, duration: float, traces=None
 ):
->>>>>>> 02b5ebd1
     """
     Parameters
     ----------
@@ -217,13 +189,6 @@
     out: list
         list: length=(n_trials); list[0]: array, shape=(n_time, ...)
     """
-<<<<<<< HEAD
-    assert timeseries.timestamps is not None, 'supply timeseries with timestamps'
-    return bisect_timeseries_by_times(timeseries, starts, duration, traces)
-
-
-def align_by_times_with_rate(timeseries: TimeSeries, starts, duration: float, traces=None):
-=======
     assert timeseries.timestamps is not None, "supply timeseries with timestamps"
     return bisect_timeseries_by_times(timeseries, starts, duration, traces)
 
@@ -231,7 +196,6 @@
 def align_by_times_with_rate(
     timeseries: TimeSeries, starts, duration: float, traces=None
 ):
->>>>>>> 02b5ebd1
     """
     Parameters
     ----------
@@ -246,28 +210,6 @@
     out: list
         list: length=(n_trials); list[0]: array, shape=(n_time, ...)
     """
-<<<<<<< HEAD
-    assert timeseries.rate is not None, 'supply timeseries with start_time and rate'
-    return np.array(bisect_timeseries_by_times(timeseries, starts, duration, traces))
-
-
-def align_timestamps_by_trials(timeseries: TimeSeries, starts, before: float, after: float):
-    """
-        Parameters
-        ----------
-        timeseries: TimeSeries
-            timeseries with variable timestamps
-        starts: array-like
-            starts in seconds
-        duration: float
-            duration in seconds
-        Returns
-        -------
-        out: list
-            list: length=(n_trials); list[0]: array, shape=(n_time, ...)
-        """
-    assert timeseries.timestamps is not None, 'supply timeseries with timestamps'
-=======
     assert timeseries.rate is not None, "supply timeseries with start_time and rate"
     return np.array(bisect_timeseries_by_times(timeseries, starts, duration, traces))
 
@@ -290,17 +232,12 @@
         list: length=(n_trials); list[0]: array, shape=(n_time, ...)
     """
     assert timeseries.timestamps is not None, "supply timeseries with timestamps"
->>>>>>> 02b5ebd1
     out = []
     for start in starts:
         idx_start = bisect(timeseries.timestamps, start)
         idx_stop = bisect(timeseries.timestamps, start + before + after, lo=idx_start)
         out.append(timeseries.timestamps[idx_start:idx_stop])
-<<<<<<< HEAD
-    return [list(np.array(i)-i[0]-before) for i in out]
-=======
     return [list(np.array(i) - i[0] - before) for i in out]
->>>>>>> 02b5ebd1
 
 
 def align_by_trials(
@@ -351,16 +288,10 @@
 
     starts = np.array(intervals[start_label][:]) - before
     if timeseries.rate is not None:
-<<<<<<< HEAD
-        return align_by_times_with_rate(timeseries, starts, duration=after + before, traces=traces)
-    else:
-        return align_by_times_with_timestamps(timeseries, starts, duration=after + before, traces=traces)
-=======
         return align_by_times_with_rate(
             timeseries, starts, duration=after + before, traces=traces
         )
     else:
         return align_by_times_with_timestamps(
             timeseries, starts, duration=after + before, traces=traces
-        )
->>>>>>> 02b5ebd1
+        )