from nwbwidgets.utils.timeseries import get_timeseries_maxt, get_timeseries_mint
from .controllers import StartAndDurationController
from .timeseries import SingleTracePlotlyWidget
from .image import ImageSeriesWidget
import plotly.graph_objects as go
from ipywidgets import widgets, Layout
from tifffile import imread
import numpy as np


class AllenDashboard(widgets.VBox):
    def __init__(self, nwb):
        super().__init__()
        self.nwb = nwb
        self.show_spikes = False

        self.btn_spike_times = widgets.Button(description='Show spike times', button_style='')
        self.btn_spike_times.on_click(self.spikes_viewer)

        # Start time and duration controller
        self.tmin = get_timeseries_mint(nwb.processing['ophys'].data_interfaces['fluorescence'].roi_response_series['roi_response_series'])
        self.tmax = get_timeseries_maxt(nwb.processing['ophys'].data_interfaces['fluorescence'].roi_response_series['roi_response_series'])
        self.time_window_controller = StartAndDurationController(
            tmin=self.tmin,
            tmax=self.tmax,
            start=0,
            duration=5,
        )

        # Electrophys single trace
        self.electrical = SingleTracePlotlyWidget(
            timeseries=nwb.processing['ecephys'].data_interfaces['filtered_membrane_voltage'],
            foreign_time_window_controller=self.time_window_controller,
        )
        self.electrical.out_fig.update_layout(
            title=None,
            showlegend=False,
            xaxis_title=None,
            width=800,
            height=230,
            margin=dict(l=0, r=8, t=8, b=20),
            # yaxis={"position": 0, "anchor": "free"},
            yaxis={"range": [min(self.electrical.out_fig.data[0].y), max(self.electrical.out_fig.data[0].y)],
                   "autorange": False},
            xaxis={"showticklabels": False, "ticks": ""}
        )
        # Fluorescence single trace
        self.fluorescence = SingleTracePlotlyWidget(
            timeseries=nwb.processing['ophys'].data_interfaces['fluorescence'].roi_response_series['roi_response_series'],
            foreign_time_window_controller=self.time_window_controller,
        )
        self.fluorescence.out_fig.update_layout(
            title=None,
            showlegend=False,
            width=800,
            height=230,
<<<<<<< HEAD
            margin=dict(l=65, r=8, t=20, b=8),
            yaxis_title='DF/F',
=======
            margin=dict(l=70, r=8, t=8, b=8),
>>>>>>> ab0b72d6
            yaxis={"range": [min(self.fluorescence.out_fig.data[0].y), max(self.fluorescence.out_fig.data[0].y)],
                   "autorange": False},
            # xaxis={"autorange": False}
        )
        # Two photon imaging
        self.photon_series = ImageSeriesWidget(
            imageseries=nwb.acquisition['raw_ophys'],
            foreign_time_window_controller=self.time_window_controller,
        )
        self.photon_series.out_fig.update_layout(
            showlegend=False,
            margin=dict(l=30, r=5, t=65, b=65),
        )

        # Frame controller
        self.frame_controller = widgets.IntSlider(
            value=0,
            min=self.time_window_controller.value[0],
            max=self.time_window_controller.value[1],
            step=1,
            description='Frame: ',
            continuous_update=False,
            orientation='horizontal',
            layout=Layout(width='800px'),
        )

        # Add line traces marking Image frame point
        self.frame_point = go.Scatter(x=[2, 2], y=[-1000, 1000])
        self.electrical.out_fig.add_trace(self.frame_point)
        self.fluorescence.out_fig.add_trace(self.frame_point)

        # Updates frame point
        self.frame_controller.observe(self.update_frame_point)

        # Updates list of valid spike times at each change in time range
        self.time_window_controller.observe(self.updated_time_range)

        # Layout
        hbox_header = widgets.HBox([self.btn_spike_times, self.time_window_controller])
        vbox_widgets = widgets.VBox([self.frame_controller, self.electrical, self.fluorescence])
        hbox_widgets = widgets.HBox([vbox_widgets, self.photon_series])

        self.children = [hbox_header, hbox_widgets]

        self.update_spike_traces()

    def update_frame_point(self, change):
        """Updates Image frame and frame point relative position on temporal traces"""
        if isinstance(change['new'], int):
            self.change = change['new']
            self.electrical.out_fig.data[1].x = [change['new'], change['new']]
            self.fluorescence.out_fig.data[1].x = [change['new'], change['new']]

            frame_number = int(change['new'] * self.nwb.acquisition['raw_ophys'].rate)
            path_ext_file = self.nwb.acquisition['raw_ophys']
            image = imread(path_ext_file, key=frame_number)
            self.photon_series.out_fig.data[0].z = image

    def updated_time_range(self, change=None):
        """Operations to run whenever time range gets updated"""
        self.update_spike_traces()
        self.show_spikes = False

        # check if up or down slider
        if self.time_window_controller.value[0] >= self.frame_controller.min:
            self.frame_controller.max = self.time_window_controller.value[1]
            self.frame_controller.min = self.time_window_controller.value[0]
        else:
            self.frame_controller.min = self.time_window_controller.value[0]
            self.frame_controller.max = self.time_window_controller.value[1]

        xpoint = round(np.mean(self.time_window_controller.value))
        self.frame_point = go.Scatter(x=[xpoint, xpoint], y=[-1000, 1000])
        self.frame_controller.value = xpoint

        self.btn_spike_times.description = 'Show spike times'
        self.fluorescence.out_fig.data = [self.fluorescence.out_fig.data[0]]
        self.electrical.out_fig.data = [self.electrical.out_fig.data[0]]
        self.electrical.out_fig.add_trace(self.frame_point)
        self.fluorescence.out_fig.add_trace(self.frame_point)

    def spikes_viewer(self, b=None):
        self.show_spikes = not self.show_spikes
        if self.show_spikes:
            self.btn_spike_times.description = 'Hide spike times'
            for spike_trace in self.spike_traces:
                self.fluorescence.out_fig.add_trace(spike_trace)
                # self.electrical.out_fig.add_trace(spike_trace)
        else:
            self.btn_spike_times.description = 'Show spike times'
            self.fluorescence.out_fig.data = [
                self.fluorescence.out_fig.data[0],
                self.fluorescence.out_fig.data[1]
            ]
            # self.electrical.out_fig.data = [self.electrical.out_fig.data[0]]

    def update_spike_traces(self):
        """Updates list of go.Scatter objects at spike times"""
        self.spike_traces = []
        t_start = self.time_window_controller.value[0]
        t_end = self.time_window_controller.value[1]
        all_spikes = self.nwb.units['spike_times'][0]
        mask = (all_spikes > t_start) & (all_spikes < t_end)
        selected_spikes = all_spikes[mask]
        # Makes a go.Scatter object for each spike in chosen interval
        for spkt in selected_spikes:
            self.spike_traces.append(go.Scatter(
                x=[spkt, spkt],
                y=[-1000, 1000],
                line={"color": "gray", "width": .5}
            ))<|MERGE_RESOLUTION|>--- conflicted
+++ resolved
@@ -54,12 +54,7 @@
             showlegend=False,
             width=800,
             height=230,
-<<<<<<< HEAD
-            margin=dict(l=65, r=8, t=20, b=8),
-            yaxis_title='DF/F',
-=======
             margin=dict(l=70, r=8, t=8, b=8),
->>>>>>> ab0b72d6
             yaxis={"range": [min(self.fluorescence.out_fig.data[0].y), max(self.fluorescence.out_fig.data[0].y)],
                    "autorange": False},
             # xaxis={"autorange": False}
