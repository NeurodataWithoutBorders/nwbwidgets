from ipywidgets import widgets, Layout
import numpy as np


def move_range_slider_up(slider):
    value = slider.get_interact_value()
    value_range = value[1] - value[0]
    max_val = slider.get_state()['max']
    if value[1] + value_range < max_val:
        slider.set_state({'value': (value[0] + value_range, value[1] + value_range)})
    else:
        slider.set_state({'value': (max_val - value_range, max_val)})


def move_int_slider_up(slider: widgets.IntSlider):
    value = slider.get_interact_value()
    max_val = slider.get_state()['max']
    if value + 1 < max_val:
        slider.value = value + 1


def move_int_slider_down(slider: widgets.IntSlider):
    value = slider.get_interact_value()
    min_val = slider.get_state()['min']
    if value - 1 > min_val:
        slider.value = value - 1


def move_range_slider_down(slider):
    value = slider.get_interact_value()
    value_range = value[1] - value[0]
    min_val = slider.get_state()['min']
    if value[0] - value_range > min_val:
        slider.set_state({'value': (value[0] - value_range, value[1] - value_range)})
    else:
        slider.set_state({'value': (min_val, min_val + value_range)})


def move_slider_up(slider, dur):
    value = slider.get_interact_value()
    max_val = slider.get_state()['max']
    if value + 2 * dur < max_val:
        slider.value = value + dur
    else:
        slider.value = max_val - dur


def move_slider_down(slider,  dur):
    value = slider.get_interact_value()
    min_val = slider.get_state()['min']
    if value - dur > min_val:
        slider.value = value - dur
    else:
        slider.value = min_val


def float_range_controller(tmin, tmax, start_value=None):
    if start_value is None:
        start_value = [tmin, min(tmin + 50, tmax)]

    slider = widgets.FloatRangeSlider(
        value=start_value,
        min=tmin,
        max=tmax,
        step=0.1,
        description='time window',
        continuous_update=False,
        orientation='horizontal',
        readout=True,
        readout_format='.1f',
        layout=Layout(width='90%'))

    forward_button = widgets.Button(description='▶', layout=Layout(width='50px'))
    forward_button.on_click(lambda b: move_range_slider_up(slider))

    backwards_button = widgets.Button(description='◀', layout=Layout(width='50px'))
    backwards_button.on_click(lambda b: move_range_slider_down(slider))

    button_box = widgets.HBox(children=[backwards_button, forward_button])
    button_box.layout.align_items = 'center'

    controller = widgets.VBox(
        layout=Layout(width='250px'),
        children=[slider, button_box])

    return controller


def make_time_window_controller(tmin, tmax, start=0, duration=5.):
    slider = widgets.FloatSlider(
        value=start,
        min=tmin,
        max=tmax,
        step=0.1,
        description='window start (s):',
        continuous_update=False,
        orientation='horizontal',
        readout=True,
        readout_format='.1f')

    duration_widget = widgets.BoundedFloatText(
        value=duration,
        min=0,
        max=tmax - tmin,
        step=0.1,
        description='duration (s):',
    )

    forward_button = widgets.Button(description='▶')
    forward_button.on_click(lambda b: move_slider_up(slider, duration_widget.get_interact_value()))

    backwards_button = widgets.Button(description='◀')
    backwards_button.on_click(lambda b: move_slider_down(slider, duration_widget.get_interact_value()))

    controller = widgets.VBox(
        children=[
            widgets.VBox(children=[slider, duration_widget]),
            widgets.HBox(children=[backwards_button, forward_button])])

    return controller


def int_range_controller(max, min=0, start_range=(0, 30), description='units', orientation='horizontal',
                         continuous_update=False):

    slider = widgets.IntRangeSlider(
        value=start_range,
        min=min,
        max=max,
        description=description,
        continuous_update=continuous_update,
        orientation=orientation,
        readout=True,
        style={'description_width': 'initial'},
        layout=Layout(width='100%'))

    up_button = widgets.Button(description='▲', layout=Layout(width='100%'))
    up_button.on_click(lambda b: move_range_slider_up(slider))

    down_button = widgets.Button(description='▼', layout=Layout(width='100%'))
    down_button.on_click(lambda b: move_range_slider_down(slider))

    controller = widgets.VBox(
        layout=Layout(width='175px'),
        children=[
            slider,
            widgets.VBox(children=[up_button, down_button])])

    return controller


def int_controller(max, min=0, value=0, description='unit', orientation='horizontal', continuous_update=False):
    slider = widgets.IntSlider(
        value=value,
        min=min,
        max=max,
        description=description,
        continuous_update=continuous_update,
        orientation=orientation,
        readout=True
    )

    up_button = widgets.Button(description='▲', layout=Layout(width='auto'))
    up_button.on_click(lambda b: move_int_slider_up(slider))

    down_button = widgets.Button(description='▼', layout=Layout(width='auto'))
    down_button.on_click(lambda b: move_int_slider_down(slider))

    controller = widgets.VBox(
        children=[
            slider,
            widgets.VBox(children=[up_button, down_button])])

    return controller
<<<<<<< HEAD
=======


def make_trial_event_controller(trials):
    trial_events = ['start_time']
    if not np.all(np.isnan(trials['stop_time'].data)):
        trial_events.append('stop_time')
    trial_events += [x.name for x in trials.columns if
                     (('_time' in x.name) and (x.name not in ('start_time', 'stop_time')))]
    trial_event_controller = widgets.Dropdown(options=trial_events,
                                              value='start_time',
                                              description='align to: ')
    return trial_event_controller
>>>>>>> 67bdff04
<|MERGE_RESOLUTION|>--- conflicted
+++ resolved
@@ -172,8 +172,6 @@
             widgets.VBox(children=[up_button, down_button])])
 
     return controller
-<<<<<<< HEAD
-=======
 
 
 def make_trial_event_controller(trials):
@@ -185,5 +183,4 @@
     trial_event_controller = widgets.Dropdown(options=trial_events,
                                               value='start_time',
                                               description='align to: ')
-    return trial_event_controller
->>>>>>> 67bdff04
+    return trial_event_controller