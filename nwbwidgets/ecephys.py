import matplotlib.pyplot as plt
import numpy as np
import plotly.graph_objects as go
import pynwb
from ipywidgets import widgets, ValueWidget
<<<<<<< HEAD
from plotly.colors import DEFAULT_PLOTLY_COLORS
from pynwb.ecephys import LFP, SpikeEventSeries, ElectricalSeries
=======
from pynwb.ecephys import SpikeEventSeries, ElectricalSeries
>>>>>>> b9d06692
from scipy.signal import stft

from .base import fig2widget, lazy_tabs, render_dataframe
from .timeseries import BaseGroupedTraceWidget
from .brains import HumanElectrodesPlotlyWidget


def show_spectrogram(nwbobj: pynwb.TimeSeries, channel=0, **kwargs):
    fig, ax = plt.subplots()
    f, t, Zxx = stft(nwbobj.data[:, channel], nwbobj.rate, nperseg=2 * 17)
    ax.imshow(
        np.log(np.abs(Zxx)),
        aspect="auto",
        extent=[0, max(t), 0, max(f)],
        origin="lower",
    )
    ax.set_ylim(0, max(f))
    ax.set_xlabel("time (s)")
    ax.set_ylabel("frequency (Hz)")
    fig.show()


class ElectrodeGroupsWidget(ValueWidget, widgets.HBox):
    def __init__(self, nwbobj: pynwb.base.DynamicTable, **kwargs):
        super().__init__()
        group_names = nwbobj.group_name[:]
        ugroups, group_pos, counts = np.unique(
            group_names, return_inverse=True, return_counts=True
        )
        elec_pos = np.hstack(np.arange(count) for count in counts)

        hovertext = []
        df = nwbobj.to_dataframe()
        for i, row in df.iterrows():
            hovertext.append("")
            for key, val in list(row.to_dict().items()):
                if key == "group":
                    continue
                hovertext[-1] += "{}: {}<br>".format(key, val)

        self.fig = go.FigureWidget()
        self.fig.add_trace(
            go.Scatter(
                x=elec_pos,
                y=nwbobj.group_name[:],
                mode="markers",
                marker=dict(
                    color=np.array(DEFAULT_PLOTLY_COLORS)[
                        group_pos % len(DEFAULT_PLOTLY_COLORS)
                    ],
                    size=15,
                ),
                hovertext=hovertext,
                hoverinfo="text",
            )
        )

        self.fig.update_layout(
            width=400,
            height=700,
            xaxis_title="group electrode number",
            showlegend=False,
            margin=dict(t=10),
        )

        self.value = list(range(len(group_names)))

        def selection_fn(trace, points, selector):
            self.value = points.point_inds
            print(self.value)

        self.fig.data[0].on_selection(selection_fn)

        self.children = [self.fig]


def show_electrodes(electrodes_table):
    in_dict = dict(table=render_dataframe)
    if np.isnan(electrodes_table.x[0]):  # position is not defined
        in_dict.update(electrode_groups=ElectrodeGroupsWidget)
    else:
        subject = electrodes_table.get_ancestor("NWBFile").subject
        if subject is not None:
            species = subject.species
            if species in ("mouse", "Mus musculus"):
                in_dict.update(CCF=show_ccf)
            elif species in ("human", "Homo sapiens"):
                in_dict.update(render=HumanElectrodesPlotlyWidget)

    return lazy_tabs(in_dict, electrodes_table)


def show_ccf(electrodes_table=None, **kwargs):
    from ccfwidget import CCFWidget

    input_kwargs = {}
    if electrodes_table is not None:
        df = electrodes_table.to_dataframe()
        markers = [
            idf[["x", "y", "z"]].to_numpy() for _, idf in df.groupby("group_name")
        ]
        input_kwargs.update(markers=markers)

    input_kwargs.update(kwargs)
    return CCFWidget(**input_kwargs)


def show_spike_event_series(ses: SpikeEventSeries, **kwargs):
    def control_plot(spk_ind):
        fig, ax = plt.subplots(figsize=(9, 5))
        data = ses.data[spk_ind]
        if nChannels > 1:
            for ch in range(nChannels):
                ax.plot(data[:, ch], color="#d9d9d9")
        else:
            ax.plot(data[:], color="#d9d9d9")
        ax.plot(np.mean(data, axis=1), color="k")
        ax.set_xlabel("Time")
        ax.set_ylabel("Amplitude")
        fig.show()
        return fig2widget(fig)

    if len(ses.data.shape) == 3:
        nChannels = ses.data.shape[2]
    else:
        nChannels = ses.data.shape[1]
    nSpikes = ses.data.shape[0]

    # Controls
    field_lay = widgets.Layout(
        max_height="40px", max_width="100px", min_height="30px", min_width="70px"
    )
    spk_ind = widgets.BoundedIntText(value=0, min=0, max=nSpikes - 1, layout=field_lay)
    controls = {"spk_ind": spk_ind}
    out_fig = widgets.interactive_output(control_plot, controls)

    # Assemble layout box
    lbl_spk = widgets.Label("Spike ID:", layout=field_lay)
    lbl_nspks0 = widgets.Label("N° spikes:", layout=field_lay)
    lbl_nspks1 = widgets.Label(str(nSpikes), layout=field_lay)
    lbl_nch0 = widgets.Label("N° channels:", layout=field_lay)
    lbl_nch1 = widgets.Label(str(nChannels), layout=field_lay)
    hbox0 = widgets.HBox(children=[lbl_spk, spk_ind])
    vbox0 = widgets.VBox(
        children=[
            widgets.HBox(children=[lbl_nspks0, lbl_nspks1]),
            widgets.HBox(children=[lbl_nch0, lbl_nch1]),
            hbox0,
        ]
    )
    hbox1 = widgets.HBox(children=[vbox0, out_fig])

    return hbox1


class ElectricalSeriesWidget(BaseGroupedTraceWidget):
    def __init__(
        self,
        electrical_series: ElectricalSeries,
        neurodata_vis_spec=None,
        foreign_time_window_controller=None,
        foreign_group_and_sort_controller=None,
        dynamic_table_region_name="electrodes",
        **kwargs
    ):
        if foreign_group_and_sort_controller is not None:
            table = None
        else:
            table = dynamic_table_region_name
        super().__init__(
            electrical_series,
            table,
            foreign_time_window_controller=foreign_time_window_controller,
            foreign_group_and_sort_controller=foreign_group_and_sort_controller,
            **kwargs
        )<|MERGE_RESOLUTION|>--- conflicted
+++ resolved
@@ -3,12 +3,9 @@
 import plotly.graph_objects as go
 import pynwb
 from ipywidgets import widgets, ValueWidget
-<<<<<<< HEAD
-from plotly.colors import DEFAULT_PLOTLY_COLORS
-from pynwb.ecephys import LFP, SpikeEventSeries, ElectricalSeries
-=======
+
 from pynwb.ecephys import SpikeEventSeries, ElectricalSeries
->>>>>>> b9d06692
+
 from scipy.signal import stft
 
 from .base import fig2widget, lazy_tabs, render_dataframe
