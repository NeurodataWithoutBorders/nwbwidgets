from abc import abstractmethod

import matplotlib.pyplot as plt
import numpy as np
from bisect import bisect
import plotly.graph_objects as go
from ipywidgets import widgets, fixed, Layout
from plotly.subplots import make_subplots
from plotly.colors import DEFAULT_PLOTLY_COLORS

from pynwb import TimeSeries
from pynwb.epoch import TimeIntervals
import scipy

from .controllers import StartAndDurationController, GroupAndSortController, RangeController
from .utils.plotly import multi_trace
from .utils.timeseries import (
    get_timeseries_tt,
    get_timeseries_maxt,
    get_timeseries_mint,
    timeseries_time_to_ind,
    get_timeseries_in_units,
)
from .utils.widgets import interactive_output
<<<<<<< HEAD
from .controllers.misc import make_trial_event_controller
from .utils.timeseries import align_by_time_intervals, align_timestamps_by_trials

=======
from .utils.dynamictable import infer_categorical_columns
>>>>>>> 35bdd6be

color_wheel = plt.rcParams["axes.prop_cycle"].by_key()["color"]


def show_ts_fields(node):
    info = []
    for key in ("description", "unit", "resolution", "conversion"):
        info.append(
            widgets.Text(value=repr(getattr(node, key)), description=key, disabled=True)
        )
    return widgets.VBox(info)


def show_timeseries_mpl(
    time_series: TimeSeries,
    time_window=None,
    ax=None,
    zero_start=False,
    xlabel=None,
    ylabel=None,
    title=None,
    figsize=None,
    **kwargs
):
    """

    Parameters
    ----------
    time_series: TimeSeries
    time_window: [int int]
    ax: plt.Axes
    zero_start: bool
    xlabel: str
    ylabel: str
    title: str
    figsize: tuple, optional
    kwargs

    Returns
    -------

    """
    if time_window is not None:
        istart = timeseries_time_to_ind(time_series, time_window[0])
        istop = timeseries_time_to_ind(time_series, time_window[1])
    else:
        istart = 0
        istop = None

    return show_indexed_timeseries_mpl(
        time_series,
        istart=istart,
        istop=istop,
        ax=ax,
        zero_start=zero_start,
        xlabel=xlabel,
        ylabel=ylabel,
        title=title,
        figsize=figsize,
        **kwargs,
    )


def show_indexed_timeseries_mpl(
    node: TimeSeries,
    istart=0,
    istop=None,
    ax=None,
    zero_start=False,
    xlabel="time (s)",
    ylabel=None,
    title=None,
    figsize=None,
    neurodata_vis_spec=None,
    **kwargs
):
    if ylabel is None and node.unit:
        ylabel = node.unit

    if ax is None:
        fig, ax = plt.subplots(figsize=figsize)

    tt = get_timeseries_tt(node, istart=istart, istop=istop)
    if zero_start:
        tt = tt - tt[0]
    data, unit = get_timeseries_in_units(node, istart=istart, istop=istop)

    ax.plot(tt, data, **kwargs)
    ax.set_xlabel(xlabel)
    if ylabel is not None:
        ax.set_ylabel(ylabel)
    if title is not None:
        ax.set_title(title)

    ax.autoscale(enable=True, axis="x", tight=True)

    return ax


def show_indexed_timeseries_plotly(
    timeseries: TimeSeries,
    istart=None,
    istop=None,
    fig: go.FigureWidget = None,
    col=None,
    row=None,
    zero_start=False,
    xlabel="time (s)",
    ylabel=None,
    title=None,
    neurodata_vis_spec=None,
    **kwargs
):
    if ylabel is None and timeseries.unit:
        ylabel = timeseries.unit

    tt = get_timeseries_tt(timeseries, istart=istart, istop=istop)
    if zero_start:
        tt = tt - tt[0]
    data, unit = get_timeseries_in_units(timeseries, istart=istart, istop=istop)

    trace_kwargs = dict()
    if col is not None or row is not None:
        trace_kwargs.update(row=row, col=col)
    fig.add_trace(x=tt, y=data, **trace_kwargs, **kwargs)
    layout_kwargs = dict(xaxis_title=xlabel)
    if ylabel is not None:
        layout_kwargs.update(yaxis_title=ylabel)
    if title is not None:
        layout_kwargs.update(title=title)

    fig.update_layout(**layout_kwargs)


def plot_traces(
    timeseries: TimeSeries,
    time_window=None,
    trace_window=None,
    title: str = None,
    ylabel: str = "traces",
    **kwargs
):
    """

    Parameters
    ----------
    timeseries: TimeSeries
    time_window: [float, float], optional
        Start time and end time in seconds.
    trace_window: [int int], optional
        Index range of traces to view
    title: str, optional
    ylabel: str, optional

    Returns
    -------

    """

    if time_window is None:
        t_ind_start = 0
        t_ind_stop = None
    else:
        t_ind_start = timeseries_time_to_ind(timeseries, time_window[0])
        t_ind_stop = timeseries_time_to_ind(timeseries, time_window[1])

    if trace_window is None:
        trace_window = [0, timeseries.data.shape[1]]
    tt = get_timeseries_tt(timeseries, t_ind_start, t_ind_stop)
    if timeseries.data.shape[1] == len(tt):  # fix of orientation is incorrect
        mini_data = timeseries.data[
            trace_window[0] : trace_window[1], t_ind_start:t_ind_stop
        ].T
    else:
        mini_data = timeseries.data[
            t_ind_start:t_ind_stop, trace_window[0] : trace_window[1]
        ]

    gap = np.median(np.nanstd(mini_data, axis=0)) * 20
    offsets = np.arange(trace_window[1] - trace_window[0]) * gap

    fig, ax = plt.subplots()
    ax.figure.set_size_inches(12, 6)
    ax.plot(tt, mini_data + offsets, **kwargs)
    ax.set_xlabel("time (s)")
    if np.isfinite(gap):
        ax.set_ylim(-gap, offsets[-1] + gap)
        ax.set_xlim(tt[0], tt[-1])
        ax.set_yticks(offsets)
        ax.set_yticklabels(np.arange(trace_window[0], trace_window[1]))

    if title is not None:
        ax.set_title(title)

    if ylabel is not None:
        ax.set_ylabel(ylabel)

    return fig


def show_timeseries(node, **kwargs):
    if len(node.data.shape) == 1:
        return SingleTracePlotlyWidget(node, **kwargs)
    elif len(node.data.shape) == 2:
        return BaseGroupedTraceWidget(node, **kwargs)
    else:
        raise ValueError(
            "Visualization for TimeSeries that has data with shape {} not implemented".format(
                node.data.shape
            )
        )


class AbstractTraceWidget(widgets.VBox):
    def __init__(
        self,
        timeseries: TimeSeries,
        foreign_time_window_controller: StartAndDurationController = None,
        **kwargs
    ):
        super().__init__()
        self.timeseries = timeseries
        self.foreign_time_window_controller = foreign_time_window_controller
        self.controls = {}
        self.out_fig = None

        if foreign_time_window_controller is None:
            tmin = get_timeseries_mint(timeseries)
            tmax = get_timeseries_maxt(timeseries)
            self.time_window_controller = StartAndDurationController(tmax, tmin)
        else:
            self.time_window_controller = foreign_time_window_controller

        self.set_controls(**kwargs)
        self.set_out_fig()
        self.set_children()

    def mpl_plotter(self, **kwargs):
        return

    @abstractmethod
    def set_children(self):
        return

    def set_controls(self, **kwargs):
        self.controls.update(
            timeseries=fixed(self.timeseries), time_window=self.time_window_controller
        )
        self.controls.update({key: widgets.fixed(val) for key, val in kwargs.items()})

    def set_out_fig(self):
        self.out_fig = widgets.interactive_output(self.mpl_plotter, self.controls)


class SingleTraceWidget(AbstractTraceWidget):
    mpl_plotter = show_timeseries

    def set_children(self):
        if self.foreign_time_window_controller:
            self.children = [self.out_fig]
        else:
            self.children = [self.time_window_controller, self.out_fig]


class SingleTracePlotlyWidget(SingleTraceWidget):
    def __init__(
        self,
        timeseries: TimeSeries,
        foreign_time_window_controller: StartAndDurationController = None,
        **kwargs
    ):
        super().__init__(
            timeseries=timeseries,
            foreign_time_window_controller=foreign_time_window_controller,
            **kwargs,
        )

    def set_out_fig(self):
        timeseries = self.controls["timeseries"].value
        time_window = self.controls["time_window"].value

        istart = timeseries_time_to_ind(timeseries, time_window[0])
        istop = timeseries_time_to_ind(timeseries, time_window[1])
        yy, units = get_timeseries_in_units(timeseries, istart, istop)

        self.out_fig = go.FigureWidget(
            data=go.Scatter(x=get_timeseries_tt(timeseries, istart, istop), y=list(yy))
        )

        self.out_fig.update_layout(
            title=timeseries.name,
            xaxis_title="time (s)",
            yaxis_title=units,
            yaxis={"range": [min(yy), max(yy)], "autorange": False},
            xaxis={
                "range": [min(self.out_fig.data[0].x), max(self.out_fig.data[0].x)],
                "autorange": False,
            },
        )

        def on_change(change):
            time_window = self.controls["time_window"].value
            istart = timeseries_time_to_ind(timeseries, time_window[0])
            istop = timeseries_time_to_ind(timeseries, time_window[1])
            yy, units = get_timeseries_in_units(timeseries, istart, istop)
            self.out_fig.data[0].x = get_timeseries_tt(timeseries, istart, istop)
            self.out_fig.data[0].y = list(yy)

            self.out_fig.update_layout(
                yaxis={"range": [min(yy), max(yy)], "autorange": False},
                xaxis={
                    "range": [min(self.out_fig.data[0].x), max(self.out_fig.data[0].x)],
                    "autorange": False,
                },
            )

        self.controls["time_window"].observe(on_change)


class SeparateTracesPlotlyWidget(SingleTraceWidget):
    def set_out_fig(self):

        timeseries = self.controls["timeseries"].value

        time_window = self.controls["time_window"].value

        istart = timeseries_time_to_ind(timeseries, time_window[0])
        istop = timeseries_time_to_ind(timeseries, time_window[1])

        data, units = get_timeseries_in_units(timeseries, istart, istop)

        tt = get_timeseries_tt(timeseries, istart, istop)

        if len(data.shape) > 1:
            color = DEFAULT_PLOTLY_COLORS[0]
            self.out_fig = go.FigureWidget(make_subplots(rows=data.shape[1], cols=1))

            for i, (yy, xyz) in enumerate(zip(data.T, ("x", "y", "z"))):
                self.out_fig.add_trace(
                    go.Scatter(x=tt, y=yy, marker_color=color), row=i + 1, col=1
                )
                if units:
                    yaxes_label = "{} ({})".format(xyz, units)
                else:
                    yaxes_label = xyz
                self.out_fig.update_yaxes(title_text=yaxes_label, row=i + 1, col=1)
            self.out_fig.update_xaxes(title_text="time (s)", row=i + 1, col=1)
        else:
            self.out_fig = go.FigureWidget()
            self.out_fig.add_trace(go.Scatter(x=tt, y=data))
            self.out_fig.update_xaxes(title_text="time (s)")

        self.out_fig.update_layout(showlegend=False, title=timeseries.name)

        def on_change(change):
            time_window = self.controls["time_window"].value
            istart = timeseries_time_to_ind(timeseries, time_window[0])
            istop = timeseries_time_to_ind(timeseries, time_window[1])

            tt = get_timeseries_tt(timeseries, istart, istop)
            yy, units = get_timeseries_in_units(timeseries, istart, istop)

            with self.out_fig.batch_update():
                if len(yy.shape) == 1:
                    self.out_fig.data[0].x = tt
                    self.out_fig.data[0].y = yy
                else:
                    for i, dd in enumerate(yy.T):
                        self.out_fig.data[i].x = tt
                        self.out_fig.data[i].y = dd

        self.controls["time_window"].observe(on_change)


def _prep_timeseries(time_series: TimeSeries, time_window=None, order=None):
    """Pull dataset region from entire dataset. Return tt and offests used for plotting

    Parameters
    ----------
    time_series: TimeSeries
    time_window
    order

    Returns
    -------

    """
    if time_window is None:
        t_ind_start = 0
        t_ind_stop = None
    else:
        t_ind_start = timeseries_time_to_ind(time_series, time_window[0])
        t_ind_stop = timeseries_time_to_ind(time_series, time_window[1])

    tt = get_timeseries_tt(time_series, t_ind_start, t_ind_stop)
    unique_sorted_order, inverse_sort = np.unique(order, return_inverse=True)

    if len(time_series.data.shape) > 1:
        mini_data = time_series.data[t_ind_start:t_ind_stop, unique_sorted_order][
            :, inverse_sort
        ]
        if np.all(np.isnan(mini_data)):
            return None, tt, None
        gap = np.median(np.nanstd(mini_data, axis=0)) * 20
        offsets = np.arange(len(order)) * gap
        mini_data = mini_data + offsets
    else:
        mini_data = time_series.data[t_ind_start:t_ind_stop]
        offsets = [0]

    return mini_data, tt, offsets


def plot_grouped_traces(
    time_series: TimeSeries,
    time_window=None,
    order=None,
    ax=None,
    figsize=(8, 7),
    group_inds=None,
    labels=None,
    colors=color_wheel,
    show_legend=True,
    dynamic_table_region_name=None,
    window=None,
    **kwargs
):
    if ax is None:
        fig, ax = plt.subplots(figsize=figsize)

    if order is None:
        if len(time_series.data.shape) > 1:
            order = np.arange(time_series.data.shape[1])
        else:
            order = [0]

    if group_inds is not None:
        row_ids = getattr(time_series, dynamic_table_region_name).data[:]
        channel_inds = [np.argmax(row_ids == x) for x in order]
    elif window is not None:
        order = order[window[0]:window[1]]
        channel_inds = order
    else:
        channel_inds = order

    mini_data, tt, offsets = _prep_timeseries(time_series, time_window, channel_inds)

    if mini_data is None:
        ax.plot(tt, np.ones_like(tt) * np.nan, color="k")
        return

    if group_inds is not None:
        ugroup_inds = np.unique(group_inds)
        handles = []

        for i, ui in enumerate(ugroup_inds):
            color = colors[ugroup_inds[i] % len(colors)]
            lines_handle = ax.plot(tt, mini_data[:, group_inds == ui], color=color)
            handles.append(lines_handle[0])

        if show_legend:
            ax.legend(
                handles=handles[::-1],
                labels=list(labels[ugroup_inds][::-1]),
                loc="upper left",
                bbox_to_anchor=(1.01, 1),
            )
    else:
        ax.plot(tt, mini_data, color="k")

    ax.set_xlim((tt[0], tt[-1]))
    ax.set_xlabel("time (s)")

    if len(offsets) > 1:
        ax.set_ylim(
            offsets[0] - (offsets[1] - offsets[0]) / 2,
            offsets[-1] + (offsets[-1] - offsets[-2]) / 2,
        )
    if len(order) <= 30:
        ax.set_yticks(offsets)
        ax.set_yticklabels(order)
    else:
        ax.set_yticks([])


def plot_grouped_traces_plotly(
    time_series: TimeSeries,
    time_window,
    order,
    group_inds=None,
    labels=None,
    colors=color_wheel,
    fig=None,
    **kwargs
):
    mini_data, tt, offsets = _prep_timeseries(time_series, time_window, order)

    if fig is None:
        fig = go.FigureWidget()
    if group_inds is not None:
        ugroup_inds = np.unique(group_inds)
        for igroup, ui in enumerate(ugroup_inds[::-1]):
            color = colors[ugroup_inds[::-1][igroup] % len(colors)]
            group_data = mini_data[:, group_inds == ui].T
            multi_trace(tt, group_data, color, labels[ui], fig=fig)
    else:
        multi_trace(tt, mini_data.T, "black", fig=fig)
    fig.update_layout(title=time_series.name, xaxis_title="time (s)")
    fig.update_yaxes(tickvals=list(offsets), ticktext=[str(i) for i in order])

    return fig


class BaseGroupedTraceWidget(widgets.HBox):
    def __init__(
        self,
        time_series: TimeSeries,
        dynamic_table_region_name=None,
        foreign_time_window_controller: StartAndDurationController = None,
        foreign_group_and_sort_controller: GroupAndSortController = None,
        mpl_plotter=plot_grouped_traces,
        **kwargs
    ):
        """

        Parameters
        ----------
        time_series: TimeSeries
        dynamic_table_region_name: str, optional
        foreign_time_window_controller: StartAndDurationController, optional
        foreign_group_and_sort_controller: GroupAndSortController, optional
        mpl_plotter: function
            Choose function to use when creating figures
        kwargs
        """

        if (
            dynamic_table_region_name is not None
            and foreign_group_and_sort_controller is not None
        ):
            raise TypeError(
                "You cannot supply both `dynamic_table_region_name` and `foreign_group_and_sort_controller`."
            )

        super().__init__()
        self.time_series = time_series

        if foreign_time_window_controller is not None:
            self.time_window_controller = foreign_time_window_controller
        else:
            self.tmin = get_timeseries_mint(time_series)
            self.tmax = get_timeseries_maxt(time_series)
            self.time_window_controller = StartAndDurationController(
                tmin=self.tmin, tmax=self.tmax
            )

        self.controls = dict(
            time_series=widgets.fixed(self.time_series),
            time_window=self.time_window_controller,
            dynamic_table_region_name=widgets.fixed(dynamic_table_region_name),
        )
        set_range_controller = False
        if foreign_group_and_sort_controller is None:
            if dynamic_table_region_name is not None:
                dynamic_table_region = getattr(time_series, dynamic_table_region_name)
                table = dynamic_table_region.table
                referenced_rows = np.array(dynamic_table_region.data)
                discard_rows = [
                    x for x in range(len(table)) if x not in referenced_rows
                ]
                categorical_columns = infer_categorical_columns(table, discard_rows)
                if len(categorical_columns)>0:
                    self.gas = GroupAndSortController(
                        dynamic_table=table, start_discard_rows=discard_rows, groups=categorical_columns
                    )
                    self.controls.update(gas=self.gas)
                else:
                    set_range_controller = True
            else:
                set_range_controller = True
            if set_range_controller:
                self.gas = None
                range_controller_max = min(30, self.time_series.data.shape[1])
                self.range_controller = RangeController(
                    0,
                    self.time_series.data.shape[1],
                    start_value=(0, range_controller_max),
                    dtype="int",
                    description="traces",
                    orientation="vertical",
                )
                self.controls.update(window=self.range_controller)
        else:
            self.gas = foreign_group_and_sort_controller
            self.controls.update(gas=self.gas)

        # Sets up interactive output controller
        out_fig = interactive_output(mpl_plotter, self.controls)

        if foreign_time_window_controller:
            right_panel = out_fig
        else:
            right_panel = widgets.VBox(
                children=[
                    self.time_window_controller,
                    out_fig,
                ],
                layout=widgets.Layout(width="100%"),
            )

        if foreign_group_and_sort_controller or self.gas is None:
            if self.range_controller is None:
                self.children = [right_panel]
            else:
                self.children = [self.range_controller, right_panel]
        else:

            self.children = [self.gas, right_panel]

        # self.layout = widgets.Layout(width="100%")


class MultiTimeSeriesWidget(widgets.VBox):
    def __init__(self, time_series_list, widget_class_list, constrain_time_range=False):
        """

        Parameters
        ----------
        time_series_list: list of TimeSeries
        widget_class_list: list of classes, optional
        constrain_time_range: bool, optional
            Default is False
        """
        super().__init__()
        if constrain_time_range:
            self.tmin = max(
                get_timeseries_mint(time_series) for time_series in time_series_list
            )
            self.tmax = min(
                get_timeseries_maxt(time_series) for time_series in time_series_list
            )
        else:
            self.tmin = min(
                get_timeseries_mint(time_series) for time_series in time_series_list
            )
            self.tmax = max(
                get_timeseries_maxt(time_series) for time_series in time_series_list
            )
        self.time_window_controller = StartAndDurationController(
            tmin=self.tmin, tmax=self.tmax
        )

        widgets = [
            widget_class(
                time_series, foreign_time_window_controller=self.time_window_controller
            )
            for widget_class, time_series in zip(widget_class_list, time_series_list)
        ]
        self.children = [self.time_window_controller] + widgets


class AlignMultiTraceTimeSeriesByTrialsAbstract(widgets.VBox):
    def __init__(
        self,
        time_series: TimeSeries,
        trials: TimeIntervals = None,
        trace_index=0,
        trace_controller=None,
        trace_controller_kwargs=None,
        sem=True
    ):

        self.time_series = time_series

        super().__init__()

        if trials is None:
            self.trials = self.get_trials()
            if self.trials is None:
                self.children = [widgets.HTML("No trials present")]
                return
        else:
            self.trials = trials

        if trace_controller is None:
            ntraces = self.time_series.data.shape[1]
            input_trace_controller_kwargs = dict(
                options=[x for x in range(ntraces)],
                value=trace_index,
                description="trace",
                layout=Layout(width="200px"),
            )
            if trace_controller_kwargs is not None:
                input_trace_controller_kwargs.update(trace_controller_kwargs)
            self.trace_controller = widgets.Dropdown(**input_trace_controller_kwargs)
        else:
            self.trace_controller = trace_controller

        self.trial_event_controller = make_trial_event_controller(
            self.trials, layout=Layout(width="200px")
        )

        self.before_ft = widgets.FloatText(
            0.5, min=0, description="before (s)", layout=Layout(width="200px")
        )
        self.after_ft = widgets.FloatText(
            2.0, min=0, description="after (s)", layout=Layout(width="200px")
        )

        self.gas = self.make_group_and_sort(window=False, control_order=False)

        self.align_to_zero_cb = widgets.Checkbox(description="align to zero")

        self.controls = dict(
            index=self.trace_controller,
            after=self.after_ft,
            before=self.before_ft,
            start_label=self.trial_event_controller,
            gas=self.gas,
            align_to_zero=self.align_to_zero_cb,
        )
        vbox_cols = [[self.gas, self.align_to_zero_cb],
                     [self.trace_controller,self.trial_event_controller,self.before_ft,self.after_ft]]
        if sem:
            self.sem_cb = widgets.Checkbox(description="show SEM")
            self.controls.update(sem=self.sem_cb)
            vbox_cols[0].append(self.sem_cb)
        out_fig = interactive_output(self.update, self.controls)

        self.children = [
            widgets.HBox(
                        [widgets.VBox(i) for i in vbox_cols]
                        ),
            out_fig]

    def get_trials(self):
        return self.time_series.get_ancestor("NWBFile").trials

    def make_group_and_sort(
        self, window=None, control_order=False, control_limit=False
    ):
        return GroupAndSortController(
            self.trials,
            window=window,
            control_order=control_order,
            control_limit=control_limit,
        )


class AlignMultiTraceTimeSeriesByTrialsConstant(AlignMultiTraceTimeSeriesByTrialsAbstract):
    def __init__(
        self,
        time_series: TimeSeries,
        trials: TimeIntervals = None,
        trace_index=0,
        trace_controller=None,
        trace_controller_kwargs=None,
    ):

        self.time_series = time_series

        super().__init__(
                        time_series=time_series,
                        trials=trials,
                        trace_index=trace_index,
                        trace_controller=trace_controller,
                        trace_controller_kwargs=trace_controller_kwargs,
                        sem=True)

    def update(
        self,
        index: int,
        start_label: str = "start_time",
        before: float = 0.0,
        after: float = 1.0,
        order=None,
        group_inds=None,
        labels=None,
        align_to_zero=False,
        sem=False,
        figsize=(7, 7),
        align_line_color=(0.7, 0.7, 0.7),
    ):
        data = align_by_time_intervals(
            self.time_series,
            self.trials,
            start_label,
            before,
            after,
            traces=index,
            timestamps=False
        )
        rate = self.time_series.rate
        tt = np.arange(data.shape[1]) / rate - before

        if group_inds is None:
            group_inds = np.zeros(data.shape[0], dtype=np.int)
        group_stats = []

        data = data[order]

        if align_to_zero:
            data_zero_id = bisect(tt,0)
            data = data - data[:, data_zero_id, np.newaxis]

        fig, ax = plt.subplots(figsize=figsize)
        if sem:
            for group in np.unique(group_inds):
                this_mean = np.nanmean(data[group_inds == group, :], axis=0)
                err = scipy.stats.sem(
                    data[group_inds == group, :], axis=0, nan_policy="omit"
                )
                group_stats.append(
                    dict(
                        mean=this_mean,
                        lower=this_mean - 2 * err,
                        upper=this_mean + 2 * err,
                        group=group,
                    )
                )

            for stats in group_stats:
                plot_kwargs = dict()
                color = color_wheel[stats["group"]]
                if labels is not None:
                    plot_kwargs.update(label=labels[stats["group"]])
                ax.plot(tt, stats["mean"], color=color, **plot_kwargs)
                ax.fill_between(
                    tt, stats["lower"], stats["upper"], alpha=0.2, color=color
                )
                if labels is not None:
                    ax.legend()
        else:
            for group in np.unique(group_inds):
                plot_kwargs = dict()
                if labels is not None:
                    plot_kwargs.update(label=labels[group])
                plt.plot(
                    tt,
                    data[group_inds == group, :].T,
                    color=color_wheel[group],
                    alpha=0.2,
                    **plot_kwargs,
                )
        ax.set_xlim((np.min(tt), np.max(tt)))
        ax.set_xlabel("time (s)")
        ax.set_ylabel(self.time_series.name)
        plt.axvline(color=align_line_color)


class AlignMultiTraceTimeSeriesByTrialsVariable(AlignMultiTraceTimeSeriesByTrialsAbstract):

    def __init__(
        self,
        time_series: TimeSeries,
        trials: TimeIntervals = None,
        trace_index=0,
        trace_controller=None,
        trace_controller_kwargs=None,
    ):

        self.time_series = time_series

        super().__init__(
                        time_series=time_series,
                        trials=trials,
                        trace_index=trace_index,
                        trace_controller=trace_controller,
                        trace_controller_kwargs=trace_controller_kwargs,
                        sem=False)

    def update(
            self,
            index: int,
            start_label: str = "start_time",
            before: float = 0.0,
            after: float = 1.0,
            order=None,
            group_inds=None,
            labels=None,
            align_to_zero=False,
            figsize=(7, 7),
            align_line_color=(0.7, 0.7, 0.7),
    ):
        data = align_by_time_intervals(
            self.time_series,
            self.trials,
            start_label,
            before,
            after,
            traces=index,
        )
        starts = np.array(self.trials[start_label][:]) - before
        time_ts_aligned = align_timestamps_by_trials(self.time_series, starts, before, after)

        if group_inds is None:
            group_inds = np.zeros(len(data), dtype=np.int)

        data = [data[i] for i in order]

        if align_to_zero:
            for trial_no in range(len(data)):
                data_zero_id = bisect(time_ts_aligned[trial_no], 0)
                data[trial_no] -= data[trial_no][data_zero_id]

        fig, ax = plt.subplots(figsize=figsize)
        for trial_no in range(group_inds.shape[0]):
            plot_kwargs = dict()
            if labels is not None:
                plot_kwargs.update(label=labels[group_inds[trial_no]])
            plt.plot(
                time_ts_aligned[trial_no],
                data[trial_no],
                color=color_wheel[group_inds[trial_no]],
                alpha=0.2,
                **plot_kwargs,
            )
        tt_flat = np.concatenate(time_ts_aligned)
        ax.set_xlim((np.min(tt_flat), np.max(tt_flat)))
        ax.set_xlabel("time (s)")
        ax.set_ylabel(self.time_series.name)
        plt.axvline(color=align_line_color)<|MERGE_RESOLUTION|>--- conflicted
+++ resolved
@@ -22,13 +22,10 @@
     get_timeseries_in_units,
 )
 from .utils.widgets import interactive_output
-<<<<<<< HEAD
 from .controllers.misc import make_trial_event_controller
 from .utils.timeseries import align_by_time_intervals, align_timestamps_by_trials
 
-=======
 from .utils.dynamictable import infer_categorical_columns
->>>>>>> 35bdd6be
 
 color_wheel = plt.rcParams["axes.prop_cycle"].by_key()["color"]
 
@@ -88,7 +85,7 @@
         ylabel=ylabel,
         title=title,
         figsize=figsize,
-        **kwargs,
+        **kwargs
     )
 
 
@@ -303,7 +300,7 @@
         super().__init__(
             timeseries=timeseries,
             foreign_time_window_controller=foreign_time_window_controller,
-            **kwargs,
+            **kwargs
         )
 
     def set_out_fig(self):
@@ -465,7 +462,7 @@
         else:
             order = [0]
 
-    if group_inds is not None:
+    if dynamic_table_region_name is not None:
         row_ids = getattr(time_series, dynamic_table_region_name).data[:]
         channel_inds = [np.argmax(row_ids == x) for x in order]
     elif window is not None:
