from abc import abstractmethod

import matplotlib.pyplot as plt
import numpy as np
from bisect import bisect
import plotly.graph_objects as go
from ipywidgets import widgets, fixed, Layout
from plotly.subplots import make_subplots
from plotly.colors import DEFAULT_PLOTLY_COLORS

from pynwb import TimeSeries
from pynwb.epoch import TimeIntervals
import scipy

from .controllers import (
    StartAndDurationController,
    GroupAndSortController,
    RangeController,
)
from .utils.plotly import multi_trace
from .utils.timeseries import (
    get_timeseries_tt,
    get_timeseries_maxt,
    get_timeseries_mint,
    timeseries_time_to_ind,
    get_timeseries_in_units,
)
from .utils.widgets import interactive_output
from .controllers.misc import make_trial_event_controller
from .utils.timeseries import align_by_time_intervals, align_timestamps_by_trials

from .utils.dynamictable import infer_categorical_columns

color_wheel = plt.rcParams["axes.prop_cycle"].by_key()["color"]


def show_ts_fields(node):
    info = []
    for key in ("description", "unit", "resolution", "conversion"):
        info.append(
            widgets.Text(value=repr(getattr(node, key)), description=key, disabled=True)
        )
    return widgets.VBox(info)


def show_timeseries_mpl(
    time_series: TimeSeries,
    time_window=None,
    ax=None,
    zero_start=False,
    xlabel=None,
    ylabel=None,
    title=None,
    figsize=None,
    **kwargs
):
    """

    Parameters
    ----------
    time_series: TimeSeries
    time_window: [int int]
    ax: plt.Axes
    zero_start: bool
    xlabel: str
    ylabel: str
    title: str
    figsize: tuple, optional
    kwargs

    Returns
    -------

    """
    if time_window is not None:
        istart = timeseries_time_to_ind(time_series, time_window[0])
        istop = timeseries_time_to_ind(time_series, time_window[1])
    else:
        istart = 0
        istop = None

    return show_indexed_timeseries_mpl(
        time_series,
        istart=istart,
        istop=istop,
        ax=ax,
        zero_start=zero_start,
        xlabel=xlabel,
        ylabel=ylabel,
        title=title,
        figsize=figsize,
        **kwargs,
    )


def show_indexed_timeseries_mpl(
    node: TimeSeries,
    istart=0,
    istop=None,
    ax=None,
    zero_start=False,
    xlabel="time (s)",
    ylabel=None,
    title=None,
    figsize=None,
    neurodata_vis_spec=None,
    **kwargs
):
    if ylabel is None and node.unit:
        ylabel = node.unit

    if ax is None:
        fig, ax = plt.subplots(figsize=figsize)

    tt = get_timeseries_tt(node, istart=istart, istop=istop)
    if zero_start:
        tt = tt - tt[0]
    data, unit = get_timeseries_in_units(node, istart=istart, istop=istop)

    ax.plot(tt, data, **kwargs)
    ax.set_xlabel(xlabel)
    if ylabel is not None:
        ax.set_ylabel(ylabel)
    if title is not None:
        ax.set_title(title)

    ax.autoscale(enable=True, axis="x", tight=True)

    return ax


def show_indexed_timeseries_plotly(
    timeseries: TimeSeries,
    istart=None,
    istop=None,
    fig: go.FigureWidget = None,
    col=None,
    row=None,
    zero_start=False,
    xlabel="time (s)",
    ylabel=None,
    title=None,
    neurodata_vis_spec=None,
    **kwargs
):
    if ylabel is None and timeseries.unit:
        ylabel = timeseries.unit

    tt = get_timeseries_tt(timeseries, istart=istart, istop=istop)
    if zero_start:
        tt = tt - tt[0]
    data, unit = get_timeseries_in_units(timeseries, istart=istart, istop=istop)

    trace_kwargs = dict()
    if col is not None or row is not None:
        trace_kwargs.update(row=row, col=col)
    fig.add_trace(x=tt, y=data, **trace_kwargs, **kwargs)
    layout_kwargs = dict(xaxis_title=xlabel)
    if ylabel is not None:
        layout_kwargs.update(yaxis_title=ylabel)
    if title is not None:
        layout_kwargs.update(title=title)

    fig.update_layout(**layout_kwargs)


def plot_traces(
    timeseries: TimeSeries,
    time_window=None,
    trace_window=None,
    title: str = None,
    ylabel: str = "traces",
    **kwargs
):
    """

    Parameters
    ----------
    timeseries: TimeSeries
    time_window: [float, float], optional
        Start time and end time in seconds.
    trace_window: [int int], optional
        Index range of traces to view
    title: str, optional
    ylabel: str, optional

    Returns
    -------

    """

    if time_window is None:
        t_ind_start = 0
        t_ind_stop = None
    else:
        t_ind_start = timeseries_time_to_ind(timeseries, time_window[0])
        t_ind_stop = timeseries_time_to_ind(timeseries, time_window[1])

    if trace_window is None:
        trace_window = [0, timeseries.data.shape[1]]
    tt = get_timeseries_tt(timeseries, t_ind_start, t_ind_stop)
    if timeseries.data.shape[1] == len(tt):  # fix of orientation is incorrect
        mini_data = timeseries.data[
            trace_window[0] : trace_window[1], t_ind_start:t_ind_stop
        ].T
    else:
        mini_data = timeseries.data[
            t_ind_start:t_ind_stop, trace_window[0] : trace_window[1]
        ]

    gap = np.median(np.nanstd(mini_data, axis=0)) * 20
    offsets = np.arange(trace_window[1] - trace_window[0]) * gap

    fig, ax = plt.subplots()
    ax.figure.set_size_inches(12, 6)
    ax.plot(tt, mini_data + offsets, **kwargs)
    ax.set_xlabel("time (s)")
    if np.isfinite(gap):
        ax.set_ylim(-gap, offsets[-1] + gap)
        ax.set_xlim(tt[0], tt[-1])
        ax.set_yticks(offsets)
        ax.set_yticklabels(np.arange(trace_window[0], trace_window[1]))

    if title is not None:
        ax.set_title(title)

    if ylabel is not None:
        ax.set_ylabel(ylabel)

    return fig


def show_timeseries(node, **kwargs):
    if len(node.data.shape) == 1:
        return SingleTracePlotlyWidget(node, **kwargs)
    elif len(node.data.shape) == 2:
        return BaseGroupedTraceWidget(node, **kwargs)
    else:
        raise ValueError(
            "Visualization for TimeSeries that has data with shape {} not implemented".format(
                node.data.shape
            )
        )


class AbstractTraceWidget(widgets.VBox):
    def __init__(
        self,
        timeseries: TimeSeries,
        foreign_time_window_controller: StartAndDurationController = None,
        **kwargs
    ):
        super().__init__()
        self.timeseries = timeseries
        self.foreign_time_window_controller = foreign_time_window_controller
        self.controls = {}
        self.out_fig = None

        if foreign_time_window_controller is None:
            tmin = get_timeseries_mint(timeseries)
            tmax = get_timeseries_maxt(timeseries)
            self.time_window_controller = StartAndDurationController(tmax, tmin)
        else:
            self.time_window_controller = foreign_time_window_controller

        self.set_controls(**kwargs)
        self.set_out_fig()
        self.set_children()

    def mpl_plotter(self, **kwargs):
        return

    @abstractmethod
    def set_children(self):
        return

    def set_controls(self, **kwargs):
        self.controls.update(
            timeseries=fixed(self.timeseries), time_window=self.time_window_controller
        )
        self.controls.update({key: widgets.fixed(val) for key, val in kwargs.items()})

    def set_out_fig(self):
        self.out_fig = widgets.interactive_output(self.mpl_plotter, self.controls)


class SingleTraceWidget(AbstractTraceWidget):
    mpl_plotter = show_timeseries

    def set_children(self):
        if self.foreign_time_window_controller:
            self.children = [self.out_fig]
        else:
            self.children = [self.time_window_controller, self.out_fig]


class SingleTracePlotlyWidget(SingleTraceWidget):
    def __init__(
        self,
        timeseries: TimeSeries,
        foreign_time_window_controller: StartAndDurationController = None,
        **kwargs
    ):
        super().__init__(
            timeseries=timeseries,
            foreign_time_window_controller=foreign_time_window_controller,
            **kwargs,
        )

    def set_out_fig(self):
        timeseries = self.controls["timeseries"].value
        time_window = self.controls["time_window"].value

        istart = timeseries_time_to_ind(timeseries, time_window[0])
        istop = timeseries_time_to_ind(timeseries, time_window[1])
        yy, units = get_timeseries_in_units(timeseries, istart, istop)

        self.out_fig = go.FigureWidget(
            data=go.Scatter(x=get_timeseries_tt(timeseries, istart, istop), y=list(yy))
        )

        self.out_fig.update_layout(
            title=timeseries.name,
            xaxis_title="time (s)",
            yaxis_title=units,
            yaxis={"range": [min(yy), max(yy)], "autorange": False},
            xaxis={
                "range": [min(self.out_fig.data[0].x), max(self.out_fig.data[0].x)],
                "autorange": False,
            },
        )

        def on_change(change):
            time_window = self.controls["time_window"].value
            istart = timeseries_time_to_ind(timeseries, time_window[0])
            istop = timeseries_time_to_ind(timeseries, time_window[1])
            yy, units = get_timeseries_in_units(timeseries, istart, istop)
            self.out_fig.data[0].x = get_timeseries_tt(timeseries, istart, istop)
            self.out_fig.data[0].y = list(yy)

            self.out_fig.update_layout(
                yaxis={"range": [min(yy), max(yy)], "autorange": False},
                xaxis={
                    "range": [min(self.out_fig.data[0].x), max(self.out_fig.data[0].x)],
                    "autorange": False,
                },
            )

        self.controls["time_window"].observe(on_change)


class SeparateTracesPlotlyWidget(SingleTraceWidget):
    def set_out_fig(self):

        timeseries = self.controls["timeseries"].value

        time_window = self.controls["time_window"].value

        istart = timeseries_time_to_ind(timeseries, time_window[0])
        istop = timeseries_time_to_ind(timeseries, time_window[1])

        data, units = get_timeseries_in_units(timeseries, istart, istop)

        tt = get_timeseries_tt(timeseries, istart, istop)

        if len(data.shape) > 1:
            color = DEFAULT_PLOTLY_COLORS[0]
            self.out_fig = go.FigureWidget(make_subplots(rows=data.shape[1], cols=1))

            for i, (yy, xyz) in enumerate(zip(data.T, ("x", "y", "z"))):
                self.out_fig.add_trace(
                    go.Scatter(x=tt, y=yy, marker_color=color), row=i + 1, col=1
                )
                if units:
                    yaxes_label = "{} ({})".format(xyz, units)
                else:
                    yaxes_label = xyz
                self.out_fig.update_yaxes(title_text=yaxes_label, row=i + 1, col=1)
            self.out_fig.update_xaxes(title_text="time (s)", row=i + 1, col=1)
        else:
            self.out_fig = go.FigureWidget()
            self.out_fig.add_trace(go.Scatter(x=tt, y=data))
            self.out_fig.update_xaxes(title_text="time (s)")

        self.out_fig.update_layout(showlegend=False, title=timeseries.name)

        def on_change(change):
            time_window = self.controls["time_window"].value
            istart = timeseries_time_to_ind(timeseries, time_window[0])
            istop = timeseries_time_to_ind(timeseries, time_window[1])

            tt = get_timeseries_tt(timeseries, istart, istop)
            yy, units = get_timeseries_in_units(timeseries, istart, istop)

            with self.out_fig.batch_update():
                if len(yy.shape) == 1:
                    self.out_fig.data[0].x = tt
                    self.out_fig.data[0].y = yy
                else:
                    for i, dd in enumerate(yy.T):
                        self.out_fig.data[i].x = tt
                        self.out_fig.data[i].y = dd

        self.controls["time_window"].observe(on_change)


def _prep_timeseries(time_series: TimeSeries, time_window=None, order=None):
    """Pull dataset region from entire dataset. Return tt and offests used for plotting

    Parameters
    ----------
    time_series: TimeSeries
    time_window
    order

    Returns
    -------

    """
    if time_window is None:
        t_ind_start = 0
        t_ind_stop = None
    else:
        t_ind_start = timeseries_time_to_ind(time_series, time_window[0])
        t_ind_stop = timeseries_time_to_ind(time_series, time_window[1])

    tt = get_timeseries_tt(time_series, t_ind_start, t_ind_stop)
    unique_sorted_order, inverse_sort = np.unique(order, return_inverse=True)

    if len(time_series.data.shape) > 1:
        mini_data = time_series.data[t_ind_start:t_ind_stop, unique_sorted_order][
            :, inverse_sort
        ]
        if np.all(np.isnan(mini_data)):
            return None, tt, None
        gap = np.median(np.nanstd(mini_data, axis=0)) * 20
        offsets = np.arange(len(order)) * gap
        mini_data = mini_data + offsets
    else:
        mini_data = time_series.data[t_ind_start:t_ind_stop]
        offsets = [0]

    return mini_data, tt, offsets


def plot_grouped_traces(
    time_series: TimeSeries,
    time_window=None,
    order=None,
    ax=None,
    figsize=(8, 7),
    group_inds=None,
    labels=None,
    colors=color_wheel,
    show_legend=True,
    dynamic_table_region_name=None,
    window=None,
    **kwargs
):
    if ax is None:
        fig, ax = plt.subplots(figsize=figsize)

    if order is None:
        if len(time_series.data.shape) > 1:
            order = np.arange(time_series.data.shape[1])
        else:
            order = [0]

    if group_inds is not None:
        row_ids = getattr(time_series, dynamic_table_region_name).data[:]
        channel_inds = [np.argmax(row_ids == x) for x in order]
    elif window is not None:
        order = order[window[0] : window[1]]
        channel_inds = order
    else:
        channel_inds = order

    mini_data, tt, offsets = _prep_timeseries(time_series, time_window, channel_inds)

    if mini_data is None:
        ax.plot(tt, np.ones_like(tt) * np.nan, color="k")
        return

    if group_inds is not None:
        ugroup_inds = np.unique(group_inds)
        handles = []

        for i, ui in enumerate(ugroup_inds):
            color = colors[ugroup_inds[i] % len(colors)]
            lines_handle = ax.plot(tt, mini_data[:, group_inds == ui], color=color)
            handles.append(lines_handle[0])

        if show_legend:
            ax.legend(
                handles=handles[::-1],
                labels=list(labels[ugroup_inds][::-1]),
                loc="upper left",
                bbox_to_anchor=(1.01, 1),
            )
    else:
        ax.plot(tt, mini_data, color="k")

    ax.set_xlim((tt[0], tt[-1]))
    ax.set_xlabel("time (s)")

    if len(offsets) > 1:
        ax.set_ylim(
            offsets[0] - (offsets[1] - offsets[0]) / 2,
            offsets[-1] + (offsets[-1] - offsets[-2]) / 2,
        )
    if len(order) <= 30:
        ax.set_yticks(offsets)
        ax.set_yticklabels(order)
    else:
        ax.set_yticks([])


def plot_grouped_traces_plotly(
    time_series: TimeSeries,
    time_window,
    order,
    group_inds=None,
    labels=None,
    colors=color_wheel,
    fig=None,
    **kwargs
):
    mini_data, tt, offsets = _prep_timeseries(time_series, time_window, order)

    if fig is None:
        fig = go.FigureWidget()
    if group_inds is not None:
        ugroup_inds = np.unique(group_inds)
        for igroup, ui in enumerate(ugroup_inds[::-1]):
            color = colors[ugroup_inds[::-1][igroup] % len(colors)]
            group_data = mini_data[:, group_inds == ui].T
            multi_trace(tt, group_data, color, labels[ui], fig=fig)
    else:
        multi_trace(tt, mini_data.T, "black", fig=fig)
    fig.update_layout(title=time_series.name, xaxis_title="time (s)")
    fig.update_yaxes(tickvals=list(offsets), ticktext=[str(i) for i in order])

    return fig


class BaseGroupedTraceWidget(widgets.HBox):
    def __init__(
        self,
        time_series: TimeSeries,
        dynamic_table_region_name=None,
        foreign_time_window_controller: StartAndDurationController = None,
        foreign_group_and_sort_controller: GroupAndSortController = None,
        mpl_plotter=plot_grouped_traces,
        **kwargs
    ):
        """

        Parameters
        ----------
        time_series: TimeSeries
        dynamic_table_region_name: str, optional
        foreign_time_window_controller: StartAndDurationController, optional
        foreign_group_and_sort_controller: GroupAndSortController, optional
        mpl_plotter: function
            Choose function to use when creating figures
        kwargs
        """

        if (
            dynamic_table_region_name is not None
            and foreign_group_and_sort_controller is not None
        ):
            raise TypeError(
                "You cannot supply both `dynamic_table_region_name` and `foreign_group_and_sort_controller`."
            )

        super().__init__()
        self.time_series = time_series

        if foreign_time_window_controller is not None:
            self.time_window_controller = foreign_time_window_controller
        else:
            self.tmin = get_timeseries_mint(time_series)
            self.tmax = get_timeseries_maxt(time_series)
            self.time_window_controller = StartAndDurationController(
                tmin=self.tmin, tmax=self.tmax
            )

        self.controls = dict(
            time_series=widgets.fixed(self.time_series),
            time_window=self.time_window_controller,
            dynamic_table_region_name=widgets.fixed(dynamic_table_region_name),
        )
        set_range_controller = False
        if foreign_group_and_sort_controller is None:
            if dynamic_table_region_name is not None:
                dynamic_table_region = getattr(time_series, dynamic_table_region_name)
                table = dynamic_table_region.table
                referenced_rows = np.array(dynamic_table_region.data)
<<<<<<< HEAD
=======
                discard_rows = [
                    x for x in range(len(table)) if x not in referenced_rows
                ]
                categorical_columns = infer_categorical_columns(table, discard_rows)
                if len(categorical_columns) > 0:
                    self.gas = GroupAndSortController(
                        dynamic_table=table,
                        start_discard_rows=discard_rows,
                        groups=categorical_columns,
                    )
                    self.controls.update(gas=self.gas)
                else:
                    set_range_controller = True
>>>>>>> 02b5ebd1
            else:
                table = None
                referenced_rows = np.arange(self.time_series.data.shape[1])
            self.gas = GroupAndSortController(
                dynamic_table=table, keep_rows=referenced_rows,
            )
            self.controls.update(gas=self.gas)
        else:
            self.gas = foreign_group_and_sort_controller
            self.controls.update(gas=self.gas)

        # Sets up interactive output controller
        out_fig = interactive_output(mpl_plotter, self.controls)

        if foreign_time_window_controller:
            right_panel = out_fig
        else:
            right_panel = widgets.VBox(
                children=[
                    self.time_window_controller,
                    out_fig,
                ],
                layout=widgets.Layout(width="100%"),
            )

        if foreign_group_and_sort_controller or self.gas is None:
            if self.range_controller is None:
                self.children = [right_panel]
            else:
                self.children = [self.range_controller, right_panel]
        else:

            self.children = [self.gas, right_panel]

        # self.layout = widgets.Layout(width="100%")


class MultiTimeSeriesWidget(widgets.VBox):
    def __init__(self, time_series_list, widget_class_list, constrain_time_range=False):
        """

        Parameters
        ----------
        time_series_list: list of TimeSeries
        widget_class_list: list of classes, optional
        constrain_time_range: bool, optional
            Default is False
        """
        super().__init__()
        if constrain_time_range:
            self.tmin = max(
                get_timeseries_mint(time_series) for time_series in time_series_list
            )
            self.tmax = min(
                get_timeseries_maxt(time_series) for time_series in time_series_list
            )
        else:
            self.tmin = min(
                get_timeseries_mint(time_series) for time_series in time_series_list
            )
            self.tmax = max(
                get_timeseries_maxt(time_series) for time_series in time_series_list
            )
        self.time_window_controller = StartAndDurationController(
            tmin=self.tmin, tmax=self.tmax
        )

        widgets = [
            widget_class(
                time_series, foreign_time_window_controller=self.time_window_controller
            )
            for widget_class, time_series in zip(widget_class_list, time_series_list)
        ]
        self.children = [self.time_window_controller] + widgets


class AlignMultiTraceTimeSeriesByTrialsAbstract(widgets.VBox):
    def __init__(
        self,
        time_series: TimeSeries,
        trials: TimeIntervals = None,
        trace_index=0,
        trace_controller=None,
        trace_controller_kwargs=None,
<<<<<<< HEAD
        sem=True
=======
        sem=True,
>>>>>>> 02b5ebd1
    ):

        self.time_series = time_series

        super().__init__()

        if trials is None:
            self.trials = self.get_trials()
            if self.trials is None:
                self.children = [widgets.HTML("No trials present")]
                return
        else:
            self.trials = trials

        if trace_controller is None:
            ntraces = self.time_series.data.shape[1]
            input_trace_controller_kwargs = dict(
                options=[x for x in range(ntraces)],
                value=trace_index,
                description="trace",
                layout=Layout(width="200px"),
            )
            if trace_controller_kwargs is not None:
                input_trace_controller_kwargs.update(trace_controller_kwargs)
            self.trace_controller = widgets.Dropdown(**input_trace_controller_kwargs)
        else:
            self.trace_controller = trace_controller

        self.trial_event_controller = make_trial_event_controller(
            self.trials, layout=Layout(width="200px")
        )

        self.before_ft = widgets.FloatText(
            0.5, min=0, description="before (s)", layout=Layout(width="200px")
        )
        self.after_ft = widgets.FloatText(
            2.0, min=0, description="after (s)", layout=Layout(width="200px")
        )

        self.gas = self.make_group_and_sort(window=False, control_order=False)

        self.align_to_zero_cb = widgets.Checkbox(description="align to zero")

        self.controls = dict(
            index=self.trace_controller,
            after=self.after_ft,
            before=self.before_ft,
            start_label=self.trial_event_controller,
            gas=self.gas,
            align_to_zero=self.align_to_zero_cb,
        )
<<<<<<< HEAD
        vbox_cols = [[self.gas, self.align_to_zero_cb],
                     [self.trace_controller,self.trial_event_controller,self.before_ft,self.after_ft]]
=======
        vbox_cols = [
            [self.gas, self.align_to_zero_cb],
            [
                self.trace_controller,
                self.trial_event_controller,
                self.before_ft,
                self.after_ft,
            ],
        ]
>>>>>>> 02b5ebd1
        if sem:
            self.sem_cb = widgets.Checkbox(description="show SEM")
            self.controls.update(sem=self.sem_cb)
            vbox_cols[0].append(self.sem_cb)
        out_fig = interactive_output(self.update, self.controls)

<<<<<<< HEAD
        self.children = [
            widgets.HBox(
                        [widgets.VBox(i) for i in vbox_cols]
                        ),
            out_fig]
=======
        self.children = [widgets.HBox([widgets.VBox(i) for i in vbox_cols]), out_fig]
>>>>>>> 02b5ebd1

    def get_trials(self):
        return self.time_series.get_ancestor("NWBFile").trials

    def make_group_and_sort(
        self, window=None, control_order=False, control_limit=False
    ):
        return GroupAndSortController(
            self.trials,
            window=window,
            control_order=control_order,
            control_limit=control_limit,
        )


<<<<<<< HEAD
class AlignMultiTraceTimeSeriesByTrialsConstant(AlignMultiTraceTimeSeriesByTrialsAbstract):
=======
class AlignMultiTraceTimeSeriesByTrialsConstant(
    AlignMultiTraceTimeSeriesByTrialsAbstract
):
>>>>>>> 02b5ebd1
    def __init__(
        self,
        time_series: TimeSeries,
        trials: TimeIntervals = None,
        trace_index=0,
        trace_controller=None,
        trace_controller_kwargs=None,
    ):

        self.time_series = time_series

        super().__init__(
<<<<<<< HEAD
                        time_series=time_series,
                        trials=trials,
                        trace_index=trace_index,
                        trace_controller=trace_controller,
                        trace_controller_kwargs=trace_controller_kwargs,
                        sem=True)
=======
            time_series=time_series,
            trials=trials,
            trace_index=trace_index,
            trace_controller=trace_controller,
            trace_controller_kwargs=trace_controller_kwargs,
            sem=True,
        )
>>>>>>> 02b5ebd1

    def update(
        self,
        index: int,
        start_label: str = "start_time",
        before: float = 0.0,
        after: float = 1.0,
        order=None,
        group_inds=None,
        labels=None,
        align_to_zero=False,
        sem=False,
        figsize=(7, 7),
        align_line_color=(0.7, 0.7, 0.7),
    ):
        data = align_by_time_intervals(
<<<<<<< HEAD
            self.time_series,
            self.trials,
            start_label,
            before,
            after,
            traces=index
=======
            self.time_series, self.trials, start_label, before, after, traces=index
>>>>>>> 02b5ebd1
        )
        rate = self.time_series.rate
        tt = np.arange(data.shape[1]) / rate - before

        if group_inds is None:
            group_inds = np.zeros(data.shape[0], dtype=np.int)
        group_stats = []

        data = data[order]

        if align_to_zero:
<<<<<<< HEAD
            data_zero_id = bisect(tt,0)
=======
            data_zero_id = bisect(tt, 0)
>>>>>>> 02b5ebd1
            data = data - data[:, data_zero_id, np.newaxis]

        fig, ax = plt.subplots(figsize=figsize)
        if sem:
            for group in np.unique(group_inds):
                this_mean = np.nanmean(data[group_inds == group, :], axis=0)
                err = scipy.stats.sem(
                    data[group_inds == group, :], axis=0, nan_policy="omit"
                )
                group_stats.append(
                    dict(
                        mean=this_mean,
                        lower=this_mean - 2 * err,
                        upper=this_mean + 2 * err,
                        group=group,
                    )
                )

            for stats in group_stats:
                plot_kwargs = dict()
                color = color_wheel[stats["group"]]
                if labels is not None:
                    plot_kwargs.update(label=labels[stats["group"]])
                ax.plot(tt, stats["mean"], color=color, **plot_kwargs)
                ax.fill_between(
                    tt, stats["lower"], stats["upper"], alpha=0.2, color=color
                )
                if labels is not None:
                    ax.legend()
        else:
            for group in np.unique(group_inds):
                plot_kwargs = dict()
                if labels is not None:
                    plot_kwargs.update(label=labels[group])
                plt.plot(
                    tt,
                    data[group_inds == group, :].T,
                    color=color_wheel[group],
                    alpha=0.2,
                    **plot_kwargs,
                )
        ax.set_xlim((np.min(tt), np.max(tt)))
        ax.set_xlabel("time (s)")
        ax.set_ylabel(self.time_series.name)
        plt.axvline(color=align_line_color)


<<<<<<< HEAD
class AlignMultiTraceTimeSeriesByTrialsVariable(AlignMultiTraceTimeSeriesByTrialsAbstract):

=======
class AlignMultiTraceTimeSeriesByTrialsVariable(
    AlignMultiTraceTimeSeriesByTrialsAbstract
):
>>>>>>> 02b5ebd1
    def __init__(
        self,
        time_series: TimeSeries,
        trials: TimeIntervals = None,
        trace_index=0,
        trace_controller=None,
        trace_controller_kwargs=None,
    ):

        self.time_series = time_series

        super().__init__(
<<<<<<< HEAD
                        time_series=time_series,
                        trials=trials,
                        trace_index=trace_index,
                        trace_controller=trace_controller,
                        trace_controller_kwargs=trace_controller_kwargs,
                        sem=False)

    def update(
            self,
            index: int,
            start_label: str = "start_time",
            before: float = 0.0,
            after: float = 1.0,
            order=None,
            group_inds=None,
            labels=None,
            align_to_zero=False,
            figsize=(7, 7),
            align_line_color=(0.7, 0.7, 0.7),
=======
            time_series=time_series,
            trials=trials,
            trace_index=trace_index,
            trace_controller=trace_controller,
            trace_controller_kwargs=trace_controller_kwargs,
            sem=False,
        )

    def update(
        self,
        index: int,
        start_label: str = "start_time",
        before: float = 0.0,
        after: float = 1.0,
        order=None,
        group_inds=None,
        labels=None,
        align_to_zero=False,
        figsize=(7, 7),
        align_line_color=(0.7, 0.7, 0.7),
>>>>>>> 02b5ebd1
    ):
        data = align_by_time_intervals(
            self.time_series,
            self.trials,
            start_label,
            before,
            after,
            traces=index,
        )
        starts = np.array(self.trials[start_label][:]) - before
<<<<<<< HEAD
        time_ts_aligned = align_timestamps_by_trials(self.time_series, starts, before, after)
=======
        time_ts_aligned = align_timestamps_by_trials(
            self.time_series, starts, before, after
        )
>>>>>>> 02b5ebd1

        if group_inds is None:
            group_inds = np.zeros(len(data), dtype=np.int)

        data = [data[i] for i in order]
<<<<<<< HEAD
        time_ts_aligned = [time_ts_aligned[i] for i in order]
=======
>>>>>>> 02b5ebd1

        if align_to_zero:
            for trial_no in range(len(data)):
                data_zero_id = bisect(time_ts_aligned[trial_no], 0)
                data[trial_no] -= data[trial_no][data_zero_id]

        fig, ax = plt.subplots(figsize=figsize)
        for trial_no in range(group_inds.shape[0]):
            plot_kwargs = dict()
            if labels is not None:
                plot_kwargs.update(label=labels[group_inds[trial_no]])
            plt.plot(
                time_ts_aligned[trial_no],
                data[trial_no],
                color=color_wheel[group_inds[trial_no]],
                alpha=0.2,
                **plot_kwargs,
            )
        tt_flat = np.concatenate(time_ts_aligned)
        ax.set_xlim((np.min(tt_flat), np.max(tt_flat)))
        ax.set_xlabel("time (s)")
        ax.set_ylabel(self.time_series.name)
        plt.axvline(color=align_line_color)<|MERGE_RESOLUTION|>--- conflicted
+++ resolved
@@ -597,8 +597,6 @@
                 dynamic_table_region = getattr(time_series, dynamic_table_region_name)
                 table = dynamic_table_region.table
                 referenced_rows = np.array(dynamic_table_region.data)
-<<<<<<< HEAD
-=======
                 discard_rows = [
                     x for x in range(len(table)) if x not in referenced_rows
                 ]
@@ -612,7 +610,6 @@
                     self.controls.update(gas=self.gas)
                 else:
                     set_range_controller = True
->>>>>>> 02b5ebd1
             else:
                 table = None
                 referenced_rows = np.arange(self.time_series.data.shape[1])
@@ -697,11 +694,7 @@
         trace_index=0,
         trace_controller=None,
         trace_controller_kwargs=None,
-<<<<<<< HEAD
-        sem=True
-=======
         sem=True,
->>>>>>> 02b5ebd1
     ):
 
         self.time_series = time_series
@@ -753,10 +746,6 @@
             gas=self.gas,
             align_to_zero=self.align_to_zero_cb,
         )
-<<<<<<< HEAD
-        vbox_cols = [[self.gas, self.align_to_zero_cb],
-                     [self.trace_controller,self.trial_event_controller,self.before_ft,self.after_ft]]
-=======
         vbox_cols = [
             [self.gas, self.align_to_zero_cb],
             [
@@ -766,22 +755,13 @@
                 self.after_ft,
             ],
         ]
->>>>>>> 02b5ebd1
         if sem:
             self.sem_cb = widgets.Checkbox(description="show SEM")
             self.controls.update(sem=self.sem_cb)
             vbox_cols[0].append(self.sem_cb)
         out_fig = interactive_output(self.update, self.controls)
 
-<<<<<<< HEAD
-        self.children = [
-            widgets.HBox(
-                        [widgets.VBox(i) for i in vbox_cols]
-                        ),
-            out_fig]
-=======
         self.children = [widgets.HBox([widgets.VBox(i) for i in vbox_cols]), out_fig]
->>>>>>> 02b5ebd1
 
     def get_trials(self):
         return self.time_series.get_ancestor("NWBFile").trials
@@ -796,14 +776,9 @@
             control_limit=control_limit,
         )
 
-
-<<<<<<< HEAD
-class AlignMultiTraceTimeSeriesByTrialsConstant(AlignMultiTraceTimeSeriesByTrialsAbstract):
-=======
 class AlignMultiTraceTimeSeriesByTrialsConstant(
     AlignMultiTraceTimeSeriesByTrialsAbstract
 ):
->>>>>>> 02b5ebd1
     def __init__(
         self,
         time_series: TimeSeries,
@@ -816,14 +791,6 @@
         self.time_series = time_series
 
         super().__init__(
-<<<<<<< HEAD
-                        time_series=time_series,
-                        trials=trials,
-                        trace_index=trace_index,
-                        trace_controller=trace_controller,
-                        trace_controller_kwargs=trace_controller_kwargs,
-                        sem=True)
-=======
             time_series=time_series,
             trials=trials,
             trace_index=trace_index,
@@ -831,7 +798,6 @@
             trace_controller_kwargs=trace_controller_kwargs,
             sem=True,
         )
->>>>>>> 02b5ebd1
 
     def update(
         self,
@@ -848,16 +814,7 @@
         align_line_color=(0.7, 0.7, 0.7),
     ):
         data = align_by_time_intervals(
-<<<<<<< HEAD
-            self.time_series,
-            self.trials,
-            start_label,
-            before,
-            after,
-            traces=index
-=======
             self.time_series, self.trials, start_label, before, after, traces=index
->>>>>>> 02b5ebd1
         )
         rate = self.time_series.rate
         tt = np.arange(data.shape[1]) / rate - before
@@ -869,11 +826,8 @@
         data = data[order]
 
         if align_to_zero:
-<<<<<<< HEAD
-            data_zero_id = bisect(tt,0)
-=======
+
             data_zero_id = bisect(tt, 0)
->>>>>>> 02b5ebd1
             data = data - data[:, data_zero_id, np.newaxis]
 
         fig, ax = plt.subplots(figsize=figsize)
@@ -921,14 +875,9 @@
         plt.axvline(color=align_line_color)
 
 
-<<<<<<< HEAD
-class AlignMultiTraceTimeSeriesByTrialsVariable(AlignMultiTraceTimeSeriesByTrialsAbstract):
-
-=======
 class AlignMultiTraceTimeSeriesByTrialsVariable(
     AlignMultiTraceTimeSeriesByTrialsAbstract
 ):
->>>>>>> 02b5ebd1
     def __init__(
         self,
         time_series: TimeSeries,
@@ -941,27 +890,6 @@
         self.time_series = time_series
 
         super().__init__(
-<<<<<<< HEAD
-                        time_series=time_series,
-                        trials=trials,
-                        trace_index=trace_index,
-                        trace_controller=trace_controller,
-                        trace_controller_kwargs=trace_controller_kwargs,
-                        sem=False)
-
-    def update(
-            self,
-            index: int,
-            start_label: str = "start_time",
-            before: float = 0.0,
-            after: float = 1.0,
-            order=None,
-            group_inds=None,
-            labels=None,
-            align_to_zero=False,
-            figsize=(7, 7),
-            align_line_color=(0.7, 0.7, 0.7),
-=======
             time_series=time_series,
             trials=trials,
             trace_index=trace_index,
@@ -982,7 +910,6 @@
         align_to_zero=False,
         figsize=(7, 7),
         align_line_color=(0.7, 0.7, 0.7),
->>>>>>> 02b5ebd1
     ):
         data = align_by_time_intervals(
             self.time_series,
@@ -993,22 +920,16 @@
             traces=index,
         )
         starts = np.array(self.trials[start_label][:]) - before
-<<<<<<< HEAD
-        time_ts_aligned = align_timestamps_by_trials(self.time_series, starts, before, after)
-=======
         time_ts_aligned = align_timestamps_by_trials(
             self.time_series, starts, before, after
         )
->>>>>>> 02b5ebd1
 
         if group_inds is None:
             group_inds = np.zeros(len(data), dtype=np.int)
 
         data = [data[i] for i in order]
-<<<<<<< HEAD
         time_ts_aligned = [time_ts_aligned[i] for i in order]
-=======
->>>>>>> 02b5ebd1
+
 
         if align_to_zero:
             for trial_no in range(len(data)):
@@ -1031,4 +952,4 @@
         ax.set_xlim((np.min(tt_flat), np.max(tt_flat)))
         ax.set_xlabel("time (s)")
         ax.set_ylabel(self.time_series.name)
-        plt.axvline(color=align_line_color)+        plt.axvline(color=align_line_color)
