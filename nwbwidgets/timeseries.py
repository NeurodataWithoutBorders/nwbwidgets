from abc import abstractmethod

import matplotlib.pyplot as plt
import numpy as np
from bisect import bisect
import plotly.graph_objects as go
from ipywidgets import widgets, fixed, Layout
from plotly.subplots import make_subplots
from plotly.colors import DEFAULT_PLOTLY_COLORS

from pynwb import TimeSeries
from pynwb.epoch import TimeIntervals
import scipy

from .controllers import (
    StartAndDurationController,
    GroupAndSortController,
    RangeController,
)
from .utils.plotly import multi_trace
from .utils.timeseries import (
    get_timeseries_tt,
    get_timeseries_maxt,
    get_timeseries_mint,
    timeseries_time_to_ind,
    get_timeseries_in_units,
)
from .utils.widgets import interactive_output
from .controllers.misc import make_trial_event_controller
from .utils.timeseries import align_by_time_intervals, align_timestamps_by_trials

from .utils.dynamictable import infer_categorical_columns

color_wheel = plt.rcParams["axes.prop_cycle"].by_key()["color"]


def show_ts_fields(node):
    info = []
    for key in ("description", "unit", "resolution", "conversion"):
        info.append(
            widgets.Text(value=repr(getattr(node, key)), description=key, disabled=True)
        )
    return widgets.VBox(info)


def show_timeseries_mpl(
    time_series: TimeSeries,
    time_window=None,
    ax=None,
    zero_start=False,
    xlabel=None,
    ylabel=None,
    title=None,
    figsize=None,
    **kwargs
):
    """

    Parameters
    ----------
    time_series: TimeSeries
    time_window: [int int]
    ax: plt.Axes
    zero_start: bool
    xlabel: str
    ylabel: str
    title: str
    figsize: tuple, optional
    kwargs

    Returns
    -------

    """
    if time_window is not None:
        istart = timeseries_time_to_ind(time_series, time_window[0])
        istop = timeseries_time_to_ind(time_series, time_window[1])
    else:
        istart = 0
        istop = None

    return show_indexed_timeseries_mpl(
        time_series,
        istart=istart,
        istop=istop,
        ax=ax,
        zero_start=zero_start,
        xlabel=xlabel,
        ylabel=ylabel,
        title=title,
        figsize=figsize,
        **kwargs,
    )


def show_indexed_timeseries_mpl(
    node: TimeSeries,
    istart=0,
    istop=None,
    ax=None,
    zero_start=False,
    xlabel="time (s)",
    ylabel=None,
    title=None,
    figsize=None,
    neurodata_vis_spec=None,
    **kwargs
):
    if ylabel is None and node.unit:
        ylabel = node.unit

    if ax is None:
        fig, ax = plt.subplots(figsize=figsize)

    tt = get_timeseries_tt(node, istart=istart, istop=istop)
    if zero_start:
        tt = tt - tt[0]
    data, unit = get_timeseries_in_units(node, istart=istart, istop=istop)

    ax.plot(tt, data, **kwargs)
    ax.set_xlabel(xlabel)
    if ylabel is not None:
        ax.set_ylabel(ylabel)
    if title is not None:
        ax.set_title(title)

    ax.autoscale(enable=True, axis="x", tight=True)

    return ax


def show_indexed_timeseries_plotly(
    timeseries: TimeSeries,
    istart=None,
    istop=None,
    fig: go.FigureWidget = None,
    col=None,
    row=None,
    zero_start=False,
    xlabel="time (s)",
    ylabel=None,
    title=None,
    neurodata_vis_spec=None,
    **kwargs
):
    if ylabel is None and timeseries.unit:
        ylabel = timeseries.unit

    tt = get_timeseries_tt(timeseries, istart=istart, istop=istop)
    if zero_start:
        tt = tt - tt[0]
    data, unit = get_timeseries_in_units(timeseries, istart=istart, istop=istop)

    trace_kwargs = dict()
    if col is not None or row is not None:
        trace_kwargs.update(row=row, col=col)
    fig.add_trace(x=tt, y=data, **trace_kwargs, **kwargs)
    layout_kwargs = dict(xaxis_title=xlabel)
    if ylabel is not None:
        layout_kwargs.update(yaxis_title=ylabel)
    if title is not None:
        layout_kwargs.update(title=title)

    fig.update_layout(**layout_kwargs)


def plot_traces(
    timeseries: TimeSeries,
    time_window=None,
    trace_window=None,
    title: str = None,
    ylabel: str = "traces",
    **kwargs
):
    """

    Parameters
    ----------
    timeseries: TimeSeries
    time_window: [float, float], optional
        Start time and end time in seconds.
    trace_window: [int int], optional
        Index range of traces to view
    title: str, optional
    ylabel: str, optional

    Returns
    -------

    """

    if time_window is None:
        t_ind_start = 0
        t_ind_stop = None
    else:
        t_ind_start = timeseries_time_to_ind(timeseries, time_window[0])
        t_ind_stop = timeseries_time_to_ind(timeseries, time_window[1])

    if trace_window is None:
        trace_window = [0, timeseries.data.shape[1]]
    tt = get_timeseries_tt(timeseries, t_ind_start, t_ind_stop)
    if timeseries.data.shape[1] == len(tt):  # fix of orientation is incorrect
        mini_data = timeseries.data[
            trace_window[0] : trace_window[1], t_ind_start:t_ind_stop
        ].T
    else:
        mini_data = timeseries.data[
            t_ind_start:t_ind_stop, trace_window[0] : trace_window[1]
        ]

    gap = np.median(np.nanstd(mini_data, axis=0)) * 20
    offsets = np.arange(trace_window[1] - trace_window[0]) * gap

    fig, ax = plt.subplots()
    ax.figure.set_size_inches(12, 6)
    ax.plot(tt, mini_data + offsets, **kwargs)
    ax.set_xlabel("time (s)")
    if np.isfinite(gap):
        ax.set_ylim(-gap, offsets[-1] + gap)
        ax.set_xlim(tt[0], tt[-1])
        ax.set_yticks(offsets)
        ax.set_yticklabels(np.arange(trace_window[0], trace_window[1]))

    if title is not None:
        ax.set_title(title)

    if ylabel is not None:
        ax.set_ylabel(ylabel)

    return fig


def show_timeseries(node, **kwargs):
    if len(node.data.shape) == 1:
        return SingleTracePlotlyWidget(node, **kwargs)
    elif len(node.data.shape) == 2:
        return BaseGroupedTraceWidget(node, **kwargs)
    else:
        raise ValueError(
            "Visualization for TimeSeries that has data with shape {} not implemented".format(
                node.data.shape
            )
        )


class AbstractTraceWidget(widgets.VBox):
    def __init__(
        self,
        timeseries: TimeSeries,
        foreign_time_window_controller: StartAndDurationController = None,
        **kwargs
    ):
        super().__init__()
        self.timeseries = timeseries
        self.foreign_time_window_controller = foreign_time_window_controller
        self.controls = {}
        self.out_fig = None

        if foreign_time_window_controller is None:
            tmin = get_timeseries_mint(timeseries)
            tmax = get_timeseries_maxt(timeseries)
            self.time_window_controller = StartAndDurationController(tmax, tmin)
        else:
            self.time_window_controller = foreign_time_window_controller

        self.set_controls(**kwargs)
        self.set_out_fig()
        self.set_children()

    def mpl_plotter(self, **kwargs):
        return

    @abstractmethod
    def set_children(self):
        return

    def set_controls(self, **kwargs):
        self.controls.update(
            timeseries=fixed(self.timeseries), time_window=self.time_window_controller
        )
        self.controls.update({key: widgets.fixed(val) for key, val in kwargs.items()})

    def set_out_fig(self):
        self.out_fig = widgets.interactive_output(self.mpl_plotter, self.controls)


class SingleTraceWidget(AbstractTraceWidget):
    mpl_plotter = show_timeseries

    def set_children(self):
        if self.foreign_time_window_controller:
            self.children = [self.out_fig]
        else:
            self.children = [self.time_window_controller, self.out_fig]


class SingleTracePlotlyWidget(SingleTraceWidget):
    def __init__(
        self,
        timeseries: TimeSeries,
        foreign_time_window_controller: StartAndDurationController = None,
        **kwargs
    ):
        super().__init__(
            timeseries=timeseries,
            foreign_time_window_controller=foreign_time_window_controller,
            **kwargs,
        )

    def set_out_fig(self):
        timeseries = self.controls["timeseries"].value
        time_window = self.controls["time_window"].value

        istart = timeseries_time_to_ind(timeseries, time_window[0])
        istop = timeseries_time_to_ind(timeseries, time_window[1])
        yy, units = get_timeseries_in_units(timeseries, istart, istop)

        self.out_fig = go.FigureWidget(
            data=go.Scatter(x=get_timeseries_tt(timeseries, istart, istop), y=list(yy))
        )

        self.out_fig.update_layout(
            title=timeseries.name,
            xaxis_title="time (s)",
            yaxis_title=units,
            yaxis={"range": [min(yy), max(yy)], "autorange": False},
            xaxis={
                "range": [min(self.out_fig.data[0].x), max(self.out_fig.data[0].x)],
                "autorange": False,
            },
        )

        def on_change(change):
            time_window = self.controls["time_window"].value
            istart = timeseries_time_to_ind(timeseries, time_window[0])
            istop = timeseries_time_to_ind(timeseries, time_window[1])
            yy, units = get_timeseries_in_units(timeseries, istart, istop)
            self.out_fig.data[0].x = get_timeseries_tt(timeseries, istart, istop)
            self.out_fig.data[0].y = list(yy)

            self.out_fig.update_layout(
                yaxis={"range": [min(yy), max(yy)], "autorange": False},
                xaxis={
                    "range": [min(self.out_fig.data[0].x), max(self.out_fig.data[0].x)],
                    "autorange": False,
                },
            )

        self.controls["time_window"].observe(on_change)


class SeparateTracesPlotlyWidget(SingleTraceWidget):
    def set_out_fig(self):

        timeseries = self.controls["timeseries"].value

        time_window = self.controls["time_window"].value

        istart = timeseries_time_to_ind(timeseries, time_window[0])
        istop = timeseries_time_to_ind(timeseries, time_window[1])

        data, units = get_timeseries_in_units(timeseries, istart, istop)

        tt = get_timeseries_tt(timeseries, istart, istop)

        if len(data.shape) > 1:
            color = DEFAULT_PLOTLY_COLORS[0]
            self.out_fig = go.FigureWidget(make_subplots(rows=data.shape[1], cols=1))

            for i, (yy, xyz) in enumerate(zip(data.T, ("x", "y", "z"))):
                self.out_fig.add_trace(
                    go.Scatter(x=tt, y=yy, marker_color=color), row=i + 1, col=1
                )
                if units:
                    yaxes_label = "{} ({})".format(xyz, units)
                else:
                    yaxes_label = xyz
                self.out_fig.update_yaxes(title_text=yaxes_label, row=i + 1, col=1)
            self.out_fig.update_xaxes(title_text="time (s)", row=i + 1, col=1)
        else:
            self.out_fig = go.FigureWidget()
            self.out_fig.add_trace(go.Scatter(x=tt, y=data))
            self.out_fig.update_xaxes(title_text="time (s)")

        self.out_fig.update_layout(showlegend=False, title=timeseries.name)

        def on_change(change):
            time_window = self.controls["time_window"].value
            istart = timeseries_time_to_ind(timeseries, time_window[0])
            istop = timeseries_time_to_ind(timeseries, time_window[1])

            tt = get_timeseries_tt(timeseries, istart, istop)
            yy, units = get_timeseries_in_units(timeseries, istart, istop)

            with self.out_fig.batch_update():
                if len(yy.shape) == 1:
                    self.out_fig.data[0].x = tt
                    self.out_fig.data[0].y = yy
                else:
                    for i, dd in enumerate(yy.T):
                        self.out_fig.data[i].x = tt
                        self.out_fig.data[i].y = dd

        self.controls["time_window"].observe(on_change)


def _prep_timeseries(time_series: TimeSeries, time_window=None, order=None):
    """Pull dataset region from entire dataset. Return tt and offests used for plotting

    Parameters
    ----------
    time_series: TimeSeries
    time_window
    order

    Returns
    -------

    """
    if time_window is None:
        t_ind_start = 0
        t_ind_stop = None
    else:
        t_ind_start = timeseries_time_to_ind(time_series, time_window[0])
        t_ind_stop = timeseries_time_to_ind(time_series, time_window[1])

    tt = get_timeseries_tt(time_series, t_ind_start, t_ind_stop)
    unique_sorted_order, inverse_sort = np.unique(order, return_inverse=True)

    if len(time_series.data.shape) > 1:
        mini_data = time_series.data[t_ind_start:t_ind_stop, unique_sorted_order][
            :, inverse_sort
        ]
        if np.all(np.isnan(mini_data)):
            return None, tt, None
        gap = np.median(np.nanstd(mini_data, axis=0)) * 20
        offsets = np.arange(len(order)) * gap
        mini_data = mini_data + offsets
    else:
        mini_data = time_series.data[t_ind_start:t_ind_stop]
        offsets = [0]

    return mini_data, tt, offsets


def plot_grouped_traces(
    time_series: TimeSeries,
    time_window=None,
    order=None,
    ax=None,
    figsize=(8, 7),
    group_inds=None,
    labels=None,
    colors=color_wheel,
    show_legend=True,
    dynamic_table_region_name=None,
    window=None,
    **kwargs
):
    if ax is None:
        fig, ax = plt.subplots(figsize=figsize)

    if order is None:
        if len(time_series.data.shape) > 1:
            order = np.arange(time_series.data.shape[1])
        else:
            order = [0]

    if group_inds is not None:
        row_ids = getattr(time_series, dynamic_table_region_name).data[:]
        channel_inds = [np.argmax(row_ids == x) for x in order]
    elif window is not None:
        order = order[window[0] : window[1]]
        channel_inds = order
    else:
        channel_inds = order

    mini_data, tt, offsets = _prep_timeseries(time_series, time_window, channel_inds)

    if mini_data is None:
        ax.plot(tt, np.ones_like(tt) * np.nan, color="k")
        return

    if group_inds is not None:
        ugroup_inds = np.unique(group_inds)
        handles = []

        for i, ui in enumerate(ugroup_inds):
            color = colors[ugroup_inds[i] % len(colors)]
            lines_handle = ax.plot(tt, mini_data[:, group_inds == ui], color=color)
            handles.append(lines_handle[0])

        if show_legend:
            ax.legend(
                handles=handles[::-1],
                labels=list(labels[ugroup_inds][::-1]),
                loc="upper left",
                bbox_to_anchor=(1.01, 1),
            )
    else:
        ax.plot(tt, mini_data, color="k")

    ax.set_xlim((tt[0], tt[-1]))
    ax.set_xlabel("time (s)")

    if len(offsets) > 1:
        ax.set_ylim(
            offsets[0] - (offsets[1] - offsets[0]) / 2,
            offsets[-1] + (offsets[-1] - offsets[-2]) / 2,
        )
    if len(order) <= 30:
        ax.set_yticks(offsets)
        ax.set_yticklabels(order)
    else:
        ax.set_yticks([])


def plot_grouped_traces_plotly(
    time_series: TimeSeries,
    time_window,
    order,
    group_inds=None,
    labels=None,
    colors=color_wheel,
    fig=None,
    **kwargs
):
    mini_data, tt, offsets = _prep_timeseries(time_series, time_window, order)

    if fig is None:
        fig = go.FigureWidget()
    if group_inds is not None:
        ugroup_inds = np.unique(group_inds)
        for igroup, ui in enumerate(ugroup_inds[::-1]):
            color = colors[ugroup_inds[::-1][igroup] % len(colors)]
            group_data = mini_data[:, group_inds == ui].T
            multi_trace(tt, group_data, color, labels[ui], fig=fig)
    else:
        multi_trace(tt, mini_data.T, "black", fig=fig)
    fig.update_layout(title=time_series.name, xaxis_title="time (s)")
    fig.update_yaxes(tickvals=list(offsets), ticktext=[str(i) for i in order])

    return fig


class BaseGroupedTraceWidget(widgets.HBox):
    def __init__(
        self,
        time_series: TimeSeries,
        dynamic_table_region_name=None,
        foreign_time_window_controller: StartAndDurationController = None,
        foreign_group_and_sort_controller: GroupAndSortController = None,
        mpl_plotter=plot_grouped_traces,
        **kwargs
    ):
        """

        Parameters
        ----------
        time_series: TimeSeries
        dynamic_table_region_name: str, optional
        foreign_time_window_controller: StartAndDurationController, optional
        foreign_group_and_sort_controller: GroupAndSortController, optional
        mpl_plotter: function
            Choose function to use when creating figures
        kwargs
        """

        if (
            dynamic_table_region_name is not None
            and foreign_group_and_sort_controller is not None
        ):
            raise TypeError(
                "You cannot supply both `dynamic_table_region_name` and `foreign_group_and_sort_controller`."
            )

        super().__init__()
        self.time_series = time_series

        if foreign_time_window_controller is not None:
            self.time_window_controller = foreign_time_window_controller
        else:
            self.tmin = get_timeseries_mint(time_series)
            self.tmax = get_timeseries_maxt(time_series)
            self.time_window_controller = StartAndDurationController(
                tmin=self.tmin, tmax=self.tmax
            )

        self.controls = dict(
            time_series=widgets.fixed(self.time_series),
            time_window=self.time_window_controller,
            dynamic_table_region_name=widgets.fixed(dynamic_table_region_name),
        )
        set_range_controller = False
        if foreign_group_and_sort_controller is None:
            if dynamic_table_region_name is not None:
                dynamic_table_region = getattr(time_series, dynamic_table_region_name)
                table = dynamic_table_region.table
                referenced_rows = np.array(dynamic_table_region.data)
<<<<<<< HEAD
                self.gas = GroupAndSortController(
                    dynamic_table=table,
                    keep_rows=referenced_rows
                )
                self.controls.update(gas=self.gas)
=======
                discard_rows = [
                    x for x in range(len(table)) if x not in referenced_rows
                ]
                categorical_columns = infer_categorical_columns(table, discard_rows)
                if len(categorical_columns) > 0:
                    self.gas = GroupAndSortController(
                        dynamic_table=table,
                        start_discard_rows=discard_rows,
                        groups=categorical_columns,
                    )
                    self.controls.update(gas=self.gas)
                else:
                    set_range_controller = True
>>>>>>> 02b5ebd1
            else:
                set_range_controller = True
            if set_range_controller:
                self.gas = None
                range_controller_max = min(30, self.time_series.data.shape[1])
                self.range_controller = RangeController(
                    0,
                    self.time_series.data.shape[1],
                    start_value=(0, range_controller_max),
                    dtype="int",
                    description="traces",
                    orientation="vertical",
                )
                self.controls.update(window=self.range_controller)
        else:
            self.gas = foreign_group_and_sort_controller
            self.controls.update(gas=self.gas)

        # Sets up interactive output controller
        out_fig = interactive_output(mpl_plotter, self.controls)

        if foreign_time_window_controller:
            right_panel = out_fig
        else:
            right_panel = widgets.VBox(
                children=[
                    self.time_window_controller,
                    out_fig,
                ],
                layout=widgets.Layout(width="100%"),
            )

        if foreign_group_and_sort_controller or self.gas is None:
            if self.range_controller is None:
                self.children = [right_panel]
            else:
                self.children = [self.range_controller, right_panel]
        else:

            self.children = [self.gas, right_panel]

        # self.layout = widgets.Layout(width="100%")


class MultiTimeSeriesWidget(widgets.VBox):
    def __init__(self, time_series_list, widget_class_list, constrain_time_range=False):
        """

        Parameters
        ----------
        time_series_list: list of TimeSeries
        widget_class_list: list of classes, optional
        constrain_time_range: bool, optional
            Default is False
        """
        super().__init__()
        if constrain_time_range:
            self.tmin = max(
                get_timeseries_mint(time_series) for time_series in time_series_list
            )
            self.tmax = min(
                get_timeseries_maxt(time_series) for time_series in time_series_list
            )
        else:
            self.tmin = min(
                get_timeseries_mint(time_series) for time_series in time_series_list
            )
            self.tmax = max(
                get_timeseries_maxt(time_series) for time_series in time_series_list
            )
        self.time_window_controller = StartAndDurationController(
            tmin=self.tmin, tmax=self.tmax
        )

        widgets = [
            widget_class(
                time_series, foreign_time_window_controller=self.time_window_controller
            )
            for widget_class, time_series in zip(widget_class_list, time_series_list)
        ]
        self.children = [self.time_window_controller] + widgets


class AlignMultiTraceTimeSeriesByTrialsAbstract(widgets.VBox):
    def __init__(
        self,
        time_series: TimeSeries,
        trials: TimeIntervals = None,
        trace_index=0,
        trace_controller=None,
        trace_controller_kwargs=None,
        sem=True,
    ):

        self.time_series = time_series

        super().__init__()

        if trials is None:
            self.trials = self.get_trials()
            if self.trials is None:
                self.children = [widgets.HTML("No trials present")]
                return
        else:
            self.trials = trials

        if trace_controller is None:
            ntraces = self.time_series.data.shape[1]
            input_trace_controller_kwargs = dict(
                options=[x for x in range(ntraces)],
                value=trace_index,
                description="trace",
                layout=Layout(width="200px"),
            )
            if trace_controller_kwargs is not None:
                input_trace_controller_kwargs.update(trace_controller_kwargs)
            self.trace_controller = widgets.Dropdown(**input_trace_controller_kwargs)
        else:
            self.trace_controller = trace_controller

        self.trial_event_controller = make_trial_event_controller(
            self.trials, layout=Layout(width="200px")
        )

        self.before_ft = widgets.FloatText(
            0.5, min=0, description="before (s)", layout=Layout(width="200px")
        )
        self.after_ft = widgets.FloatText(
            2.0, min=0, description="after (s)", layout=Layout(width="200px")
        )

        self.gas = self.make_group_and_sort(window=False, control_order=False)

        self.align_to_zero_cb = widgets.Checkbox(description="align to zero")

        self.controls = dict(
            index=self.trace_controller,
            after=self.after_ft,
            before=self.before_ft,
            start_label=self.trial_event_controller,
            gas=self.gas,
            align_to_zero=self.align_to_zero_cb,
        )
        vbox_cols = [
            [self.gas, self.align_to_zero_cb],
            [
                self.trace_controller,
                self.trial_event_controller,
                self.before_ft,
                self.after_ft,
            ],
        ]
        if sem:
            self.sem_cb = widgets.Checkbox(description="show SEM")
            self.controls.update(sem=self.sem_cb)
            vbox_cols[0].append(self.sem_cb)
        out_fig = interactive_output(self.update, self.controls)

        self.children = [widgets.HBox([widgets.VBox(i) for i in vbox_cols]), out_fig]

    def get_trials(self):
        return self.time_series.get_ancestor("NWBFile").trials

    def make_group_and_sort(
        self, window=None, control_order=False, control_limit=False
    ):
        return GroupAndSortController(
            self.trials,
            window=window,
            control_order=control_order,
            control_limit=control_limit,
        )

<<<<<<< HEAD
=======

>>>>>>> 02b5ebd1
class AlignMultiTraceTimeSeriesByTrialsConstant(
    AlignMultiTraceTimeSeriesByTrialsAbstract
):
    def __init__(
        self,
        time_series: TimeSeries,
        trials: TimeIntervals = None,
        trace_index=0,
        trace_controller=None,
        trace_controller_kwargs=None,
    ):

        self.time_series = time_series

        super().__init__(
            time_series=time_series,
            trials=trials,
            trace_index=trace_index,
            trace_controller=trace_controller,
            trace_controller_kwargs=trace_controller_kwargs,
            sem=True,
        )

    def update(
        self,
        index: int,
        start_label: str = "start_time",
        before: float = 0.0,
        after: float = 1.0,
        order=None,
        group_inds=None,
        labels=None,
        align_to_zero=False,
        sem=False,
        figsize=(7, 7),
        align_line_color=(0.7, 0.7, 0.7),
    ):
        data = align_by_time_intervals(
            self.time_series, self.trials, start_label, before, after, traces=index
        )
        rate = self.time_series.rate
        tt = np.arange(data.shape[1]) / rate - before

        if group_inds is None:
            group_inds = np.zeros(data.shape[0], dtype=np.int)
        group_stats = []

        data = data[order]

        if align_to_zero:
<<<<<<< HEAD

=======
>>>>>>> 02b5ebd1
            data_zero_id = bisect(tt, 0)
            data = data - data[:, data_zero_id, np.newaxis]

        fig, ax = plt.subplots(figsize=figsize)
        if sem:
            for group in np.unique(group_inds):
                this_mean = np.nanmean(data[group_inds == group, :], axis=0)
                err = scipy.stats.sem(
                    data[group_inds == group, :], axis=0, nan_policy="omit"
                )
                group_stats.append(
                    dict(
                        mean=this_mean,
                        lower=this_mean - 2 * err,
                        upper=this_mean + 2 * err,
                        group=group,
                    )
                )

            for stats in group_stats:
                plot_kwargs = dict()
                color = color_wheel[stats["group"]]
                if labels is not None:
                    plot_kwargs.update(label=labels[stats["group"]])
                ax.plot(tt, stats["mean"], color=color, **plot_kwargs)
                ax.fill_between(
                    tt, stats["lower"], stats["upper"], alpha=0.2, color=color
                )
                if labels is not None:
                    ax.legend()
        else:
            for group in np.unique(group_inds):
                plot_kwargs = dict()
                if labels is not None:
                    plot_kwargs.update(label=labels[group])
                plt.plot(
                    tt,
                    data[group_inds == group, :].T,
                    color=color_wheel[group],
                    alpha=0.2,
                    **plot_kwargs,
                )
        ax.set_xlim((np.min(tt), np.max(tt)))
        ax.set_xlabel("time (s)")
        ax.set_ylabel(self.time_series.name)
        plt.axvline(color=align_line_color)


class AlignMultiTraceTimeSeriesByTrialsVariable(
    AlignMultiTraceTimeSeriesByTrialsAbstract
):
    def __init__(
        self,
        time_series: TimeSeries,
        trials: TimeIntervals = None,
        trace_index=0,
        trace_controller=None,
        trace_controller_kwargs=None,
    ):

        self.time_series = time_series

        super().__init__(
            time_series=time_series,
            trials=trials,
            trace_index=trace_index,
            trace_controller=trace_controller,
            trace_controller_kwargs=trace_controller_kwargs,
            sem=False,
        )

    def update(
        self,
        index: int,
        start_label: str = "start_time",
        before: float = 0.0,
        after: float = 1.0,
        order=None,
        group_inds=None,
        labels=None,
        align_to_zero=False,
        figsize=(7, 7),
        align_line_color=(0.7, 0.7, 0.7),
    ):
        data = align_by_time_intervals(
            self.time_series,
            self.trials,
            start_label,
            before,
            after,
            traces=index,
        )
        starts = np.array(self.trials[start_label][:]) - before
        time_ts_aligned = align_timestamps_by_trials(
            self.time_series, starts, before, after
        )

        if group_inds is None:
            group_inds = np.zeros(len(data), dtype=np.int)

        data = [data[i] for i in order]
<<<<<<< HEAD
        time_ts_aligned = [time_ts_aligned[i] for i in order]

=======
>>>>>>> 02b5ebd1

        if align_to_zero:
            for trial_no in range(len(data)):
                data_zero_id = bisect(time_ts_aligned[trial_no], 0)
                data[trial_no] -= data[trial_no][data_zero_id]

        fig, ax = plt.subplots(figsize=figsize)
        for trial_no in range(group_inds.shape[0]):
            plot_kwargs = dict()
            if labels is not None:
                plot_kwargs.update(label=labels[group_inds[trial_no]])
            plt.plot(
                time_ts_aligned[trial_no],
                data[trial_no],
                color=color_wheel[group_inds[trial_no]],
                alpha=0.2,
                **plot_kwargs,
            )
        tt_flat = np.concatenate(time_ts_aligned)
        ax.set_xlim((np.min(tt_flat), np.max(tt_flat)))
        ax.set_xlabel("time (s)")
        ax.set_ylabel(self.time_series.name)
<<<<<<< HEAD
        plt.axvline(color=align_line_color)
=======
        plt.axvline(color=align_line_color)
>>>>>>> 02b5ebd1
<|MERGE_RESOLUTION|>--- conflicted
+++ resolved
@@ -597,13 +597,6 @@
                 dynamic_table_region = getattr(time_series, dynamic_table_region_name)
                 table = dynamic_table_region.table
                 referenced_rows = np.array(dynamic_table_region.data)
-<<<<<<< HEAD
-                self.gas = GroupAndSortController(
-                    dynamic_table=table,
-                    keep_rows=referenced_rows
-                )
-                self.controls.update(gas=self.gas)
-=======
                 discard_rows = [
                     x for x in range(len(table)) if x not in referenced_rows
                 ]
@@ -617,7 +610,6 @@
                     self.controls.update(gas=self.gas)
                 else:
                     set_range_controller = True
->>>>>>> 02b5ebd1
             else:
                 set_range_controller = True
             if set_range_controller:
@@ -791,10 +783,7 @@
             control_limit=control_limit,
         )
 
-<<<<<<< HEAD
-=======
-
->>>>>>> 02b5ebd1
+
 class AlignMultiTraceTimeSeriesByTrialsConstant(
     AlignMultiTraceTimeSeriesByTrialsAbstract
 ):
@@ -845,10 +834,6 @@
         data = data[order]
 
         if align_to_zero:
-<<<<<<< HEAD
-
-=======
->>>>>>> 02b5ebd1
             data_zero_id = bisect(tt, 0)
             data = data - data[:, data_zero_id, np.newaxis]
 
@@ -950,11 +935,6 @@
             group_inds = np.zeros(len(data), dtype=np.int)
 
         data = [data[i] for i in order]
-<<<<<<< HEAD
-        time_ts_aligned = [time_ts_aligned[i] for i in order]
-
-=======
->>>>>>> 02b5ebd1
 
         if align_to_zero:
             for trial_no in range(len(data)):
@@ -977,8 +957,4 @@
         ax.set_xlim((np.min(tt_flat), np.max(tt_flat)))
         ax.set_xlabel("time (s)")
         ax.set_ylabel(self.time_series.name)
-<<<<<<< HEAD
-        plt.axvline(color=align_line_color)
-=======
-        plt.axvline(color=align_line_color)
->>>>>>> 02b5ebd1
+        plt.axvline(color=align_line_color)