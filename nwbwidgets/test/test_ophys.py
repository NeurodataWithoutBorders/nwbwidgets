import unittest

from datetime import datetime

import ipywidgets as widgets
import numpy as np
from dateutil.tz import tzlocal
from ndx_grayscalevolume import GrayscaleVolume
from pynwb import NWBFile
from pynwb.device import Device
from pynwb.ophys import TwoPhotonSeries, OpticalChannel, ImageSegmentation, Fluorescence, DfOverF

from nwbwidgets.ophys import TwoPhotonSeriesWidget
from nwbwidgets.ophys import (
    show_grayscale_volume,
<<<<<<< HEAD
    show_df_over_f, show_plane_segmentation_2d,
    PlaneSegmentation2DWidget,
    show_plane_segmentation_3d,
=======
    show_df_over_f,
    PlaneSegmentation2DWidget,
    show_plane_segmentation_3d_voxel,
    show_plane_segmentation_3d_mask,
>>>>>>> 27990a51
    show_image_segmentation
)
from nwbwidgets.view import default_neurodata_vis_spec


def test_show_grayscale_volume():
    vol = GrayscaleVolume(name='vol', data=np.random.rand(2700).reshape((30, 30, 3)))
    assert isinstance(show_grayscale_volume(vol, default_neurodata_vis_spec), widgets.Widget)


class CalciumImagingTestCase(unittest.TestCase):

    def setUp(self):
        nwbfile = NWBFile('my first synthetic recording', 'EXAMPLE_ID', datetime.now(tzlocal()),
                          experimenter='Dr. Bilbo Baggins',
                          lab='Bag End Laboratory',
                          institution='University of Middle Earth at the Shire',
                          experiment_description=('I went on an adventure with thirteen '
                                                  'dwarves to reclaim vast treasures.'),
                          session_id='LONELYMTN')

        device = Device('imaging_device_1')
        nwbfile.add_device(device)
        optical_channel = OpticalChannel('my_optchan', 'description', 500.)
        self.imaging_plane = nwbfile.create_imaging_plane(
            name='imgpln1',
            optical_channel=optical_channel,
            description='a fake ImagingPlane',
            device=device,
            excitation_lambda=600.,
            imaging_rate=300.,
            indicator='GFP',
            location='somewhere in the brain',
            reference_frame='unknown',
            origin_coords=[10, 20],
            origin_coords_unit='millimeters',
            grid_spacing=[0.001, 0.001],
<<<<<<< HEAD
            grid_spacing_unit='millimeters')
=======
            grid_spacing_unit='millimeters'
        )
>>>>>>> 27990a51

        self.image_series = TwoPhotonSeries(
            name='test_iS',
            dimension=[2],
            data=np.random.rand(10, 5, 5, 3),
            external_file=['images.tiff'],
<<<<<<< HEAD
            imaging_plane=imaging_plane,
=======
            imaging_plane=self.imaging_plane,
>>>>>>> 27990a51
            starting_frame=[0],
            format='tiff',
            starting_time=0.0,
            rate=1.0
        )
        nwbfile.add_acquisition(self.image_series)

        mod = nwbfile.create_processing_module('ophys', 'contains optical physiology processed data')
        self.img_seg = ImageSegmentation()
        mod.add(self.img_seg)
<<<<<<< HEAD
        self.ps = self.img_seg.create_plane_segmentation('output from segmenting my favorite imaging plane',
                                               imaging_plane, 'my_planeseg', self.image_series)

        w, h = 3, 3
        pix_mask1 = [(0, 0, 1.1), (1, 1, 1.2), (2, 2, 1.3)]
        vox_mask1 = [(0, 0, 0, 1.1), (1, 1, 1, 1.2), (2, 2, 2, 1.3)]
        img_mask1 = [[0.0 for _ in range(w)] for _ in range(h)]
        img_mask1[0][0] = 1.1
        img_mask1[1][1] = 1.2
        img_mask1[2][2] = 1.3
        self.ps.add_roi(pixel_mask=pix_mask1, image_mask=img_mask1, voxel_mask=vox_mask1)

        pix_mask2 = [(0, 0, 2.1), (1, 1, 2.2)]
        vox_mask2 = [(0, 0, 0, 2.1), (1, 1, 1, 2.2)]
        img_mask2 = [[0.0 for _ in range(w)] for _ in range(h)]
        img_mask2[0][0] = 2.1
        img_mask2[1][1] = 2.2
        self.ps.add_roi(pixel_mask=pix_mask2, image_mask=img_mask2, voxel_mask=vox_mask2)
=======
        self.ps2 = self.img_seg.create_plane_segmentation(
            'output from segmenting my favorite imaging plane',
            self.imaging_plane,
            '2d_plane_seg',
            self.image_series
        )

        w, h = 3, 3
        img_mask1 = np.zeros((w, h))
        img_mask1[0, 0] = 1.1
        img_mask1[1, 1] = 1.2
        img_mask1[2, 2] = 1.3
        self.ps2.add_roi(image_mask=img_mask1)

        img_mask2 = np.zeros((w, h))
        img_mask2[0, 0] = 2.1
        img_mask2[1, 1] = 2.2
        self.ps2.add_roi(image_mask=img_mask2)
>>>>>>> 27990a51

        fl = Fluorescence()
        mod.add(fl)

<<<<<<< HEAD
        rt_region = self.ps.create_roi_table_region('the first of two ROIs', region=[0])
=======
        rt_region = self.ps2.create_roi_table_region('the first of two ROIs', region=[0])
>>>>>>> 27990a51

        data = np.random.randn(10, 5)
        timestamps = np.array([0.0, 0.1, 0.2, 0.3, 0.4, 0.5, 0.6, 0.7, 0.8, 0.9])
        rrs = fl.create_roi_response_series('my_rrs', data, rt_region, unit='lumens', timestamps=timestamps)

        self.df_over_f = DfOverF(rrs)

    def test_show_two_photon_series(self):
        assert isinstance(TwoPhotonSeriesWidget(self.image_series, default_neurodata_vis_spec), widgets.Widget)

    def test_show_df_over_f(self):
        assert isinstance(show_df_over_f(self.df_over_f, default_neurodata_vis_spec), widgets.Widget)

<<<<<<< HEAD
    def test_show_plane_segmentation_2d(self):
        color_wheel = ['red', 'blue', 'green', 'black', 'magenta', 'yellow']
        assert isinstance(show_plane_segmentation_2d(self.ps, color_by='pixel_mask', color_wheel=color_wheel),
                          widgets.Widget)

    def test_plane_segmentation_2d_widget(self):
        assert isinstance(PlaneSegmentation2DWidget(self.ps), widgets.Widget)

    def test_show_plane_segmentation_3d(self):
        assert isinstance(show_plane_segmentation_3d(self.ps), widgets.Widget)
=======
    def test_plane_segmentation_2d_widget(self):
        assert isinstance(PlaneSegmentation2DWidget(self.ps2), widgets.Widget)

    def test_show_plane_segmentation_3d_mask(self):
        ps3 = self.img_seg.create_plane_segmentation(
            'output from segmenting my favorite imaging plane',
            self.imaging_plane,
            '3d_plane_seg',
            self.image_series
        )

        w, h, d = 3, 3, 3
        img_mask1 = np.zeros((w, h, d))
        for i in range(3):
            img_mask1[i, i, i] = 1.0
        ps3.add_roi(image_mask=img_mask1)

        img_mask2 = np.zeros((w, h, d))
        for i in range(3):
            img_mask2[i, i, i] = 1.2
        ps3.add_roi(image_mask=img_mask2)
        assert isinstance(show_plane_segmentation_3d_mask(ps3), widgets.Widget)

    def test_show_plane_segmentation_3d_voxel(self):

        ps3 = self.img_seg.create_plane_segmentation(
            'output from segmenting my favorite imaging plane',
            self.imaging_plane,
            '3d_plane_seg',
            self.image_series
        )

        voxel_mask = [(i, i, i, 1.0) for i in range(3)]
        ps3.add_roi(voxel_mask=voxel_mask)

        voxel_mask = [(1, 1, i, 1.2) for i in range(3)]
        ps3.add_roi(voxel_mask=voxel_mask)
        assert isinstance(show_plane_segmentation_3d_voxel(ps3), widgets.Widget)
>>>>>>> 27990a51

    def test_show_image_segmentation(self):
        assert isinstance(show_image_segmentation(self.img_seg, default_neurodata_vis_spec), widgets.Widget)<|MERGE_RESOLUTION|>--- conflicted
+++ resolved
@@ -13,16 +13,10 @@
 from nwbwidgets.ophys import TwoPhotonSeriesWidget
 from nwbwidgets.ophys import (
     show_grayscale_volume,
-<<<<<<< HEAD
-    show_df_over_f, show_plane_segmentation_2d,
-    PlaneSegmentation2DWidget,
-    show_plane_segmentation_3d,
-=======
     show_df_over_f,
     PlaneSegmentation2DWidget,
     show_plane_segmentation_3d_voxel,
     show_plane_segmentation_3d_mask,
->>>>>>> 27990a51
     show_image_segmentation
 )
 from nwbwidgets.view import default_neurodata_vis_spec
@@ -60,23 +54,15 @@
             origin_coords=[10, 20],
             origin_coords_unit='millimeters',
             grid_spacing=[0.001, 0.001],
-<<<<<<< HEAD
-            grid_spacing_unit='millimeters')
-=======
             grid_spacing_unit='millimeters'
         )
->>>>>>> 27990a51
 
         self.image_series = TwoPhotonSeries(
             name='test_iS',
             dimension=[2],
             data=np.random.rand(10, 5, 5, 3),
             external_file=['images.tiff'],
-<<<<<<< HEAD
-            imaging_plane=imaging_plane,
-=======
             imaging_plane=self.imaging_plane,
->>>>>>> 27990a51
             starting_frame=[0],
             format='tiff',
             starting_time=0.0,
@@ -87,26 +73,6 @@
         mod = nwbfile.create_processing_module('ophys', 'contains optical physiology processed data')
         self.img_seg = ImageSegmentation()
         mod.add(self.img_seg)
-<<<<<<< HEAD
-        self.ps = self.img_seg.create_plane_segmentation('output from segmenting my favorite imaging plane',
-                                               imaging_plane, 'my_planeseg', self.image_series)
-
-        w, h = 3, 3
-        pix_mask1 = [(0, 0, 1.1), (1, 1, 1.2), (2, 2, 1.3)]
-        vox_mask1 = [(0, 0, 0, 1.1), (1, 1, 1, 1.2), (2, 2, 2, 1.3)]
-        img_mask1 = [[0.0 for _ in range(w)] for _ in range(h)]
-        img_mask1[0][0] = 1.1
-        img_mask1[1][1] = 1.2
-        img_mask1[2][2] = 1.3
-        self.ps.add_roi(pixel_mask=pix_mask1, image_mask=img_mask1, voxel_mask=vox_mask1)
-
-        pix_mask2 = [(0, 0, 2.1), (1, 1, 2.2)]
-        vox_mask2 = [(0, 0, 0, 2.1), (1, 1, 1, 2.2)]
-        img_mask2 = [[0.0 for _ in range(w)] for _ in range(h)]
-        img_mask2[0][0] = 2.1
-        img_mask2[1][1] = 2.2
-        self.ps.add_roi(pixel_mask=pix_mask2, image_mask=img_mask2, voxel_mask=vox_mask2)
-=======
         self.ps2 = self.img_seg.create_plane_segmentation(
             'output from segmenting my favorite imaging plane',
             self.imaging_plane,
@@ -125,16 +91,11 @@
         img_mask2[0, 0] = 2.1
         img_mask2[1, 1] = 2.2
         self.ps2.add_roi(image_mask=img_mask2)
->>>>>>> 27990a51
 
         fl = Fluorescence()
         mod.add(fl)
 
-<<<<<<< HEAD
-        rt_region = self.ps.create_roi_table_region('the first of two ROIs', region=[0])
-=======
         rt_region = self.ps2.create_roi_table_region('the first of two ROIs', region=[0])
->>>>>>> 27990a51
 
         data = np.random.randn(10, 5)
         timestamps = np.array([0.0, 0.1, 0.2, 0.3, 0.4, 0.5, 0.6, 0.7, 0.8, 0.9])
@@ -148,18 +109,6 @@
     def test_show_df_over_f(self):
         assert isinstance(show_df_over_f(self.df_over_f, default_neurodata_vis_spec), widgets.Widget)
 
-<<<<<<< HEAD
-    def test_show_plane_segmentation_2d(self):
-        color_wheel = ['red', 'blue', 'green', 'black', 'magenta', 'yellow']
-        assert isinstance(show_plane_segmentation_2d(self.ps, color_by='pixel_mask', color_wheel=color_wheel),
-                          widgets.Widget)
-
-    def test_plane_segmentation_2d_widget(self):
-        assert isinstance(PlaneSegmentation2DWidget(self.ps), widgets.Widget)
-
-    def test_show_plane_segmentation_3d(self):
-        assert isinstance(show_plane_segmentation_3d(self.ps), widgets.Widget)
-=======
     def test_plane_segmentation_2d_widget(self):
         assert isinstance(PlaneSegmentation2DWidget(self.ps2), widgets.Widget)
 
@@ -198,7 +147,6 @@
         voxel_mask = [(1, 1, i, 1.2) for i in range(3)]
         ps3.add_roi(voxel_mask=voxel_mask)
         assert isinstance(show_plane_segmentation_3d_voxel(ps3), widgets.Widget)
->>>>>>> 27990a51
 
     def test_show_image_segmentation(self):
         assert isinstance(show_image_segmentation(self.img_seg, default_neurodata_vis_spec), widgets.Widget)