import unittest
from datetime import datetime

import ipywidgets as widgets
import numpy as np
from dateutil.tz import tzlocal
from ndx_grayscalevolume import GrayscaleVolume
from nwbwidgets.ophys import show_grayscale_volume, TwoPhotonSeriesWidget, show_df_over_f
from nwbwidgets.view import default_neurodata_vis_spec
from pynwb import NWBFile
from pynwb.device import Device
<<<<<<< HEAD
from nwbwidgets.ophys import show_grayscale_volume,show_two_photon_series,show_df_over_f,show_plane_segmentation_2d,\
plane_segmentation_2d_widget,show_plane_segmentation_3d,show_plane_segmentation,show_image_segmentation
import unittest

=======
from pynwb.ophys import TwoPhotonSeries, OpticalChannel, ImageSegmentation, Fluorescence, DfOverF
>>>>>>> 92d389c9


def test_show_grayscale_volume():
    vol = GrayscaleVolume(name='vol', data=np.random.rand(2700).reshape((30, 30, 3)))
    assert isinstance(show_grayscale_volume(vol, default_neurodata_vis_spec), widgets.Widget)


class CalciumImagingTestCase(unittest.TestCase):

    def setUp(self):
        nwbfile = NWBFile('my first synthetic recording', 'EXAMPLE_ID', datetime.now(tzlocal()),
                          experimenter='Dr. Bilbo Baggins',
                          lab='Bag End Laboratory',
                          institution='University of Middle Earth at the Shire',
                          experiment_description=('I went on an adventure with thirteen '
                                                  'dwarves to reclaim vast treasures.'),
                          session_id='LONELYMTN')

        device = Device('imaging_device_1')
        nwbfile.add_device(device)
        optical_channel = OpticalChannel('my_optchan', 'description', 500.)
        imaging_plane = nwbfile.create_imaging_plane(
            name='imgpln1',
            optical_channel=optical_channel,
            description='a fake ImagingPlane',
            device=device,
            excitation_lambda=600.,
            imaging_rate=300.,
            indicator='GFP',
            location='somewhere in the brain',
            reference_frame='unknown',
            origin_coords=[10, 20],
            origin_coords_unit='millimeters',
            grid_spacing=[0.001, 0.001],
            grid_spacing_unit='millimeters')

        self.image_series = TwoPhotonSeries(name='test_iS', dimension=[2], data=np.random.rand(10, 5, 5, 3),
                                            external_file=['images.tiff'], imaging_plane=imaging_plane,
                                            starting_frame=[0], format='tiff', starting_time=0.0, rate=1.0)
        nwbfile.add_acquisition(self.image_series)

        mod = nwbfile.create_processing_module('ophys', 'contains optical physiology processed data')
        self.img_seg = ImageSegmentation()
        mod.add(self.img_seg)
        self.ps = self.img_seg.create_plane_segmentation('output from segmenting my favorite imaging plane',
                                               imaging_plane, 'my_planeseg', self.image_series)

        w, h = 3, 3
        pix_mask1 = [(0, 0, 1.1), (1, 1, 1.2), (2, 2, 1.3)]
        vox_mask1 = [(0, 0, 0, 1.1), (1, 1, 1, 1.2), (2, 2, 2, 1.3)]
        img_mask1 = [[0.0 for _ in range(w)] for _ in range(h)]
        img_mask1[0][0] = 1.1
        img_mask1[1][1] = 1.2
        img_mask1[2][2] = 1.3
        self.ps.add_roi(pixel_mask=pix_mask1, image_mask=img_mask1, voxel_mask=vox_mask1)

        pix_mask2 = [(0, 0, 2.1), (1, 1, 2.2)]
        vox_mask2 = [(0, 0, 0, 2.1), (1, 1, 1, 2.2)]
        img_mask2 = [[0.0 for _ in range(w)] for _ in range(h)]
        img_mask2[0][0] = 2.1
        img_mask2[1][1] = 2.2
        self.ps.add_roi(pixel_mask=pix_mask2, image_mask=img_mask2, voxel_mask=vox_mask2)

        fl = Fluorescence()
        mod.add(fl)

        rt_region = self.ps.create_roi_table_region('the first of two ROIs', region=[0])

        data = np.random.randn(10, 5)
        timestamps = np.array([0.0, 0.1, 0.2, 0.3, 0.4, 0.5, 0.6, 0.7, 0.8, 0.9])
        rrs = fl.create_roi_response_series('my_rrs', data, rt_region, unit='lumens', timestamps=timestamps)

        self.df_over_f = DfOverF(rrs)

    def test_show_two_photon_series(self):
        assert isinstance(TwoPhotonSeriesWidget(self.image_series, default_neurodata_vis_spec), widgets.Widget)

    def test_show_df_over_f(self):
<<<<<<< HEAD
        assert isinstance(show_df_over_f(self.df_over_f, default_neurodata_vis_spec), widgets.Widget)
        
    def test_show_plane_segmentation_2d(self):
        color_wheel = ['red', 'blue', 'green', 'black', 'magenta', 'yellow']
        assert isinstance(show_plane_segmentation_2d(self.ps, color_by='pixel_mask', color_wheel=color_wheel), widgets.Widget)
        
    def test_plane_segmentation_2d_widget(self):
        assert isinstance(plane_segmentation_2d_widget(self.ps), widgets.Widget)
        
    def test_show_plane_segmentation_3d(self):
        assert isinstance(show_plane_segmentation_3d(self.ps), widgets.Widget)
        
    def test_show_plane_segmentation(self):
        assert isinstance(show_plane_segmentation(self.ps, default_neurodata_vis_spec), widgets.Widget)
        
    def test_show_image_segmentation(self):
        assert isinstance(show_image_segmentation(self.img_seg, default_neurodata_vis_spec), widgets.Widget)

=======
        assert isinstance(show_df_over_f(self.df_over_f, default_neurodata_vis_spec), widgets.Widget)
>>>>>>> 92d389c9
<|MERGE_RESOLUTION|>--- conflicted
+++ resolved
@@ -9,14 +9,10 @@
 from nwbwidgets.view import default_neurodata_vis_spec
 from pynwb import NWBFile
 from pynwb.device import Device
-<<<<<<< HEAD
+from pynwb.ophys import TwoPhotonSeries, OpticalChannel, ImageSegmentation, Fluorescence, DfOverF
 from nwbwidgets.ophys import show_grayscale_volume,show_two_photon_series,show_df_over_f,show_plane_segmentation_2d,\
 plane_segmentation_2d_widget,show_plane_segmentation_3d,show_plane_segmentation,show_image_segmentation
 import unittest
-
-=======
-from pynwb.ophys import TwoPhotonSeries, OpticalChannel, ImageSegmentation, Fluorescence, DfOverF
->>>>>>> 92d389c9
 
 
 def test_show_grayscale_volume():
@@ -95,7 +91,6 @@
         assert isinstance(TwoPhotonSeriesWidget(self.image_series, default_neurodata_vis_spec), widgets.Widget)
 
     def test_show_df_over_f(self):
-<<<<<<< HEAD
         assert isinstance(show_df_over_f(self.df_over_f, default_neurodata_vis_spec), widgets.Widget)
         
     def test_show_plane_segmentation_2d(self):
@@ -113,7 +108,3 @@
         
     def test_show_image_segmentation(self):
         assert isinstance(show_image_segmentation(self.img_seg, default_neurodata_vis_spec), widgets.Widget)
-
-=======
-        assert isinstance(show_df_over_f(self.df_over_f, default_neurodata_vis_spec), widgets.Widget)
->>>>>>> 92d389c9
