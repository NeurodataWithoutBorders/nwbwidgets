--- conflicted
+++ resolved
@@ -12,7 +12,6 @@
 
     def setUp(self):
         self.slider = widgets.IntSlider(
-<<<<<<< HEAD
         value=7,
         min=2,
         max=10,
@@ -37,18 +36,6 @@
     def test_move_slider_up_smaller(self):
         move_slider_up(self.slider,6)
         assert(self.slider.value == 4)
-=======
-            value=7,
-            min=2,
-            max=10,
-            step=1,
-            description='Test:',
-            disabled=False,
-            continuous_update=False,
-            orientation='horizontal',
-            readout=True,
-            readout_format='d')
->>>>>>> c6ec88fa
         
     def test_move_int_slider_down(self):
         move_int_slider_down(self.slider)
