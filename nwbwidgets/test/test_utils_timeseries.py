--- conflicted
+++ resolved
@@ -96,14 +96,6 @@
 class TimeSeriesTimeStampTestCase(unittest.TestCase):
     def setUp(self):
         data = np.arange(100, 200, 10)
-<<<<<<< HEAD
-        timestamps = list(range(1,4)) + list(range(7,10)) + list(range(17,21))
-        self.ts_rate = TimeSeries(
-            name="test_timeseries_rate", data=data, unit="m", starting_time=0.0, rate=1.0
-        )
-        self.ts_timestamps = TimeSeries(
-            name="test_timeseries_timestamps", data=data, unit="m", timestamps=timestamps
-=======
         timestamps = list(range(1, 4)) + list(range(7, 10)) + list(range(17, 21))
         self.ts_rate = TimeSeries(
             name="test_timeseries_rate",
@@ -117,7 +109,6 @@
             data=data,
             unit="m",
             timestamps=timestamps,
->>>>>>> 02b5ebd1
         )
 
     def test_get_timeseries_maxt(self):
@@ -125,11 +116,7 @@
         assert get_timeseries_maxt(self.ts_timestamps) == 20
 
     def test_get_timeseries_mint(self):
-<<<<<<< HEAD
-        assert get_timeseries_mint(self.ts_rate)==0
-=======
         assert get_timeseries_mint(self.ts_rate) == 0
->>>>>>> 02b5ebd1
         assert get_timeseries_mint(self.ts_timestamps) == 1
 
     def test_timeseries_time_to_ind(self):
@@ -142,13 +129,8 @@
     def test_bisect_timeseries_by_times(self):
         assert np.array_equal(
             bisect_timeseries_by_times(self.ts_rate, [0, 1, 2], 4),
-<<<<<<< HEAD
-                [[100, 110, 120, 130], [110, 120, 130, 140], [120, 130, 140, 150]]
-            )
-=======
             [[100, 110, 120, 130], [110, 120, 130, 140], [120, 130, 140, 150]],
         )
->>>>>>> 02b5ebd1
         assert isinstance(
             bisect_timeseries_by_times(self.ts_timestamps, [0, 1, 2], 4), list
         )
