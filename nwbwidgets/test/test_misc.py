--- conflicted
+++ resolved
@@ -1,3 +1,4 @@
+
 import numpy as np
 import matplotlib.pyplot as plt
 from datetime import datetime
@@ -5,13 +6,9 @@
 from pynwb import NWBFile
 from pynwb.misc import Units, DecompositionSeries, AnnotationSeries
 from ipywidgets import widgets
-<<<<<<< HEAD
-from nwbwidgets.misc import show_psth, psth_widget, show_decomposition_traces, show_decomposition_series, raster_widget, \
+from nwbwidgets.misc import trials_psth, psth_widget, show_decomposition_traces, show_decomposition_series, raster_widget, \
 show_session_raster,show_annotations
 import unittest
-=======
-from nwbwidgets.misc import trials_psth, psth_widget, show_decomposition_traces
->>>>>>> 67bdff04
 
 
 def test_show_psth():
@@ -19,21 +16,16 @@
     colors = ['C{}'.format(i) for i in range(6)]
     fig, ax = plt.subplots()
     assert isinstance(show_psth(data=data, colors=colors, ax=ax, before=0, after=1),plt.Subplot)
-    
+
 
 def test_show_annotations():
     timestamps = np.array([0., 1., 2., 3., 4., 5., 6.])
     annotations = AnnotationSeries(name='test_annotations',timestamps=timestamps)
     show_annotations(annotations)
-    
-<<<<<<< HEAD
-=======
-    trials_psth(nwbfile.units, before=20., after=30.)
->>>>>>> 67bdff04
+
     
 class ShowPSTHTestCase(unittest.TestCase):
 
-<<<<<<< HEAD
     def setUp(self):
         """
         Trials must exist.
@@ -41,21 +33,21 @@
         start_time = datetime(2017, 4, 3, 11, tzinfo=tzlocal())
         create_date = datetime(2017, 4, 15, 12, tzinfo=tzlocal())
 
-        self.nwbfile = NWBFile(session_description='NWBFile for PSTH', 
-                          identifier='NWB123',  
-                          session_start_time=start_time,  
+        self.nwbfile = NWBFile(session_description='NWBFile for PSTH',
+                          identifier='NWB123',
+                          session_start_time=start_time,
                           file_create_date=create_date)
-        
+
         self.nwbfile.add_unit_column('location', 'the anatomical location of this unit')
         self.nwbfile.add_unit_column('quality', 'the quality for the inference of this unit')
-        
-        self.nwbfile.add_unit(id=1, spike_times=[2.2, 3.0, 4.5],
+
+        self.nwbfile.add_unit( spike_times=[2.2, 3.0, 4.5],
                          obs_intervals=[[1, 10]], location='CA1', quality=0.95)
-        self.nwbfile.add_unit(id=2, spike_times=[2.2, 3.0, 25.0, 26.0],
+        self.nwbfile.add_unit( spike_times=[2.2, 3.0, 25.0, 26.0],
                          obs_intervals=[[1, 10], [20, 30]], location='CA3', quality=0.85)
-        self.nwbfile.add_unit(id=3, spike_times=[1.2, 2.3, 3.3, 4.5],
+        self.nwbfile.add_unit( spike_times=[1.2, 2.3, 3.3, 4.5],
                          obs_intervals=[[1, 10], [20, 30]], location='CA1', quality=0.90)
-        
+
         self.nwbfile.add_trial_column(name='stim', description='the visual stimuli during the trial')
 
         self.nwbfile.add_trial(start_time=0.0, stop_time=2.0, stim='person')
@@ -64,50 +56,13 @@
 
     def test_psth_widget(self):
         assert isinstance(psth_widget(self.nwbfile.units),widgets.Widget)
-        
+
     def test_raster_widget(self):
         assert isinstance(raster_widget(self.nwbfile.units),widgets.Widget)
-        
+
     def test_show_session_raster(self):
         assert isinstance(show_session_raster(self.nwbfile.units),plt.Figure)
 
-=======
-def test_psth_widget():
-    """
-    Trials must exist.
-    
-    """
-    start_time = datetime(2017, 4, 3, 11, tzinfo=tzlocal())
-    create_date = datetime(2017, 4, 15, 12, tzinfo=tzlocal())
-    
-    nwbfile = NWBFile(session_description='demonstrate NWBFile basics',  # required
-                      identifier='NWB123',  # required
-                      session_start_time=start_time,  # required
-                      file_create_date=create_date)  # optional
-    
-    nwbfile.add_unit_column('location', 'the anatomical location of this unit')
-    nwbfile.add_unit_column('quality', 'the quality for the inference of this unit')
-    
-    nwbfile.add_unit(spike_times=[2.2, 3.0, 4.5],
-                     obs_intervals=[[1, 10]], location='CA1', quality=0.95)
-    nwbfile.add_unit(spike_times=[2.2, 3.0, 25.0, 26.0],
-                     obs_intervals=[[1, 10], [20, 30]], location='CA3', quality=0.85)
-    nwbfile.add_unit(spike_times=[1.2, 2.3, 3.3, 4.5],
-                     obs_intervals=[[1, 10], [20, 30]], location='CA1', quality=0.90)
-    
-    nwbfile.add_trial_column(name='stim', description='the visual stimuli during the trial')
-
-    nwbfile.add_trial(start_time=0.0, stop_time=2.0, stim='person')
-    nwbfile.add_trial(start_time=3.0, stop_time=5.0, stim='ocean')
-    nwbfile.add_trial(start_time=6.0, stop_time=8.0, stim='desert')
-    
-    assert isinstance(psth_widget(nwbfile.units), widgets.Widget)
-    
-    
-def test_show_decomposition_traces():
-    
-    data = np.random.rand(160, 2, 3)
->>>>>>> 67bdff04
     
 class ShowDecompositionTestCase(unittest.TestCase):
 
@@ -117,11 +72,11 @@
 
         self.ds = DecompositionSeries(name='Test Decomposition',data=data,
                                      metric='amplitude',rate=1.0)
-        
+
     def test_show_decomposition_traces(self):
 
         assert isinstance(show_decomposition_traces(self.ds),widgets.Widget)
-        
+
     def test_show_decomposition_series(self):
-        
+
         assert isinstance(show_decomposition_series(self.ds),widgets.Widget)