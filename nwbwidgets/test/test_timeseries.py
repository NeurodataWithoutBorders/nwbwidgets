--- conflicted
+++ resolved
@@ -1,12 +1,10 @@
 import numpy as np
 from pynwb import TimeSeries
-<<<<<<< HEAD
+
 from nwbwidgets.base import traces_widget, show_text_fields, show_ts_fields, show_timeseries
 from nwbwidgets.utils.timeseries import get_timeseries_tt
- 
-=======
 from nwbwidgets.timeseries import traces_widget
->>>>>>> 490d2d54
+
 
 
 def test_timeseries_widget():
