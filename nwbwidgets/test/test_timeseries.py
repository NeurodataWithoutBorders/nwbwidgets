import unittest

import matplotlib.pyplot as plt
import numpy as np
from ipywidgets import widgets
from nwbwidgets.timeseries import (
    BaseGroupedTraceWidget,
    show_ts_fields,
    show_timeseries,
    plot_traces,
    show_indexed_timeseries_mpl,
    AlignMultiTraceTimeSeriesByTrialsConstant,
<<<<<<< HEAD
    AlignMultiTraceTimeSeriesByTrialsVariable
=======
    AlignMultiTraceTimeSeriesByTrialsVariable,
>>>>>>> 02b5ebd1
)
from pynwb import TimeSeries
from pynwb.epoch import TimeIntervals


def test_timeseries_widget():
    ts = TimeSeries(
        name="name",
        description="no description",
        data=np.array([[1.0, 2.0, 3.0, 4.0], [11.0, 12.0, 13.0, 14.0]]),
        rate=100.0,
    )

    BaseGroupedTraceWidget(ts)


class ShowTimeSeriesTestCase(unittest.TestCase):
    def setUp(self):
        data = np.random.rand(160, 3)
        self.ts = TimeSeries(
            name="test_timeseries", data=data, unit="m", starting_time=0.0, rate=1.0
        )

    def test_show_ts_fields(self):
        assert isinstance(show_ts_fields(self.ts), widgets.Widget)

    def test_show_timeseries(self):
        assert isinstance(show_timeseries(self.ts, istart=5, istop=56), widgets.Widget)

    def test_show_indexed_timeseries_mpl(self):
        ax = show_indexed_timeseries_mpl(
            self.ts, zero_start=True, title="Test show_indexed_timeseries_mpl"
        )
        assert isinstance(ax, plt.Subplot)


class PlotTracesTestCase(unittest.TestCase):
    def setUp(self):
        self.data = np.random.rand(160, 3)

    def test_plot_traces(self):
        ts = TimeSeries(
            name="test_timeseries",
            data=self.data,
            unit="m",
            starting_time=0.0,
            rate=20.0,
        )
        plot_traces(ts)

    def test_plot_traces_fix(self):
        ts = TimeSeries(
            name="test_timeseries",
            data=self.data.T,
            unit="m",
            starting_time=0.0,
            rate=20.0,
        )
        plot_traces(ts)


class TestAlignMultiTraceTimeSeriesByTrials(unittest.TestCase):
    def setUp(self):
        data = np.random.rand(100, 10)
        timestamps = [0.0]
        for _ in range(data.shape[0]):
            timestamps.append(timestamps[-1] + 0.75 + 0.25 * np.random.rand())
        self.ts_rate = TimeSeries(
<<<<<<< HEAD
            name="test_timeseries_rate", data=data, unit="m", starting_time=0.0, rate=1.0
        )
        self.ts_timestamps = TimeSeries(
            name="test_timeseries_timestamps", data=data, unit="m", timestamps=timestamps
=======
            name="test_timeseries_rate",
            data=data,
            unit="m",
            starting_time=0.0,
            rate=1.0,
        )
        self.ts_timestamps = TimeSeries(
            name="test_timeseries_timestamps",
            data=data,
            unit="m",
            timestamps=timestamps,
>>>>>>> 02b5ebd1
        )
        self.time_intervals = TimeIntervals(name="Test Time Interval")
        n_intervals = 10
        for start_time in np.linspace(0, 75, n_intervals + 1):
            if start_time < 75:
                stt = start_time + np.random.rand()
                spt = stt + 7 - np.random.rand()
                self.time_intervals.add_interval(start_time=stt, stop_time=spt)
        self.time_intervals.add_column(
<<<<<<< HEAD
            name='temp', description='desc', data=np.random.randint(2, size=n_intervals))
        self.time_intervals.add_column(
            name='temp2', description='desc', data=np.random.randint(10, size=n_intervals))

    def test_align_by_timestamps(self):
        AlignMultiTraceTimeSeriesByTrialsVariable(
            time_series=self.ts_timestamps,
            trials=self.time_intervals
=======
            name="temp", description="desc", data=np.random.randint(2, size=n_intervals)
        )
        self.time_intervals.add_column(
            name="temp2",
            description="desc",
            data=np.random.randint(10, size=n_intervals),
        )

    def test_align_by_timestamps(self):
        AlignMultiTraceTimeSeriesByTrialsVariable(
            time_series=self.ts_timestamps, trials=self.time_intervals
>>>>>>> 02b5ebd1
        )

    def test_align_by_rate(self):
        AlignMultiTraceTimeSeriesByTrialsConstant(
<<<<<<< HEAD
            time_series=self.ts_rate,
            trials=self.time_intervals
=======
            time_series=self.ts_rate, trials=self.time_intervals
>>>>>>> 02b5ebd1
        )<|MERGE_RESOLUTION|>--- conflicted
+++ resolved
@@ -10,11 +10,7 @@
     plot_traces,
     show_indexed_timeseries_mpl,
     AlignMultiTraceTimeSeriesByTrialsConstant,
-<<<<<<< HEAD
-    AlignMultiTraceTimeSeriesByTrialsVariable
-=======
     AlignMultiTraceTimeSeriesByTrialsVariable,
->>>>>>> 02b5ebd1
 )
 from pynwb import TimeSeries
 from pynwb.epoch import TimeIntervals
@@ -83,12 +79,6 @@
         for _ in range(data.shape[0]):
             timestamps.append(timestamps[-1] + 0.75 + 0.25 * np.random.rand())
         self.ts_rate = TimeSeries(
-<<<<<<< HEAD
-            name="test_timeseries_rate", data=data, unit="m", starting_time=0.0, rate=1.0
-        )
-        self.ts_timestamps = TimeSeries(
-            name="test_timeseries_timestamps", data=data, unit="m", timestamps=timestamps
-=======
             name="test_timeseries_rate",
             data=data,
             unit="m",
@@ -100,7 +90,6 @@
             data=data,
             unit="m",
             timestamps=timestamps,
->>>>>>> 02b5ebd1
         )
         self.time_intervals = TimeIntervals(name="Test Time Interval")
         n_intervals = 10
@@ -110,16 +99,6 @@
                 spt = stt + 7 - np.random.rand()
                 self.time_intervals.add_interval(start_time=stt, stop_time=spt)
         self.time_intervals.add_column(
-<<<<<<< HEAD
-            name='temp', description='desc', data=np.random.randint(2, size=n_intervals))
-        self.time_intervals.add_column(
-            name='temp2', description='desc', data=np.random.randint(10, size=n_intervals))
-
-    def test_align_by_timestamps(self):
-        AlignMultiTraceTimeSeriesByTrialsVariable(
-            time_series=self.ts_timestamps,
-            trials=self.time_intervals
-=======
             name="temp", description="desc", data=np.random.randint(2, size=n_intervals)
         )
         self.time_intervals.add_column(
@@ -131,15 +110,9 @@
     def test_align_by_timestamps(self):
         AlignMultiTraceTimeSeriesByTrialsVariable(
             time_series=self.ts_timestamps, trials=self.time_intervals
->>>>>>> 02b5ebd1
         )
 
     def test_align_by_rate(self):
         AlignMultiTraceTimeSeriesByTrialsConstant(
-<<<<<<< HEAD
-            time_series=self.ts_rate,
-            trials=self.time_intervals
-=======
             time_series=self.ts_rate, trials=self.time_intervals
->>>>>>> 02b5ebd1
         )