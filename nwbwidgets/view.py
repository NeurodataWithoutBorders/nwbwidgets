--- conflicted
+++ resolved
@@ -1,56 +1,15 @@
+import matplotlib.pyplot as plt
+import ipywidgets as widgets
 import pynwb
-import hdmf
 import ndx_grayscalevolume
 from collections import OrderedDict
 from nwbwidgets import behavior, misc, base, ecephys, image, ophys
-<<<<<<< HEAD
-from .base import show_text_fields, processing_module
-=======
-from matplotlib.pyplot import Figure
-from pynwb.base import ProcessingModule
-from datetime import datetime
-
-def fig2widget(fig: Figure, **kwargs):
-    out = widgets.Output()
-    with out:
-        plt.show(fig)
-    return out
-
-
-def dict2accordion(d, neurodata_vis_spec):
-    children = [widgets.HTML('Rendering...') for _ in d]
-    accordion = widgets.Accordion(children=children, selected_index=None)
-    for i, label in enumerate(d):
-        if hasattr(d[label], 'description') and d[label].description:
-            accordion.set_title(i, label + ': ' + d[label].description)
-        else:
-            accordion.set_title(i, label)
-        accordion.set_title(i, label)
-
-    def on_selected_index(change):
-        if change.new is not None and isinstance(change.owner.children[change.new], widgets.HTML):
-            children[change.new] = nwb2widget(list(d.values())[change.new], neurodata_vis_spec=neurodata_vis_spec)
-            change.owner.children = children
-
-    accordion.observe(on_selected_index, names='selected_index')
-
-    return accordion
-
-
-def processing_module(node: ProcessingModule, neurodata_vis_spec: OrderedDict):
-    return nwb2widget(node.data_interfaces, neurodata_vis_spec=neurodata_vis_spec)
-
-
-def show_text_fields(node, exclude=('comments', 'interval'), **kwargs):
-    info = []
-    for key in node.fields:
-        if key not in exclude and isinstance(key, (str, float, int)):
-            info.append(widgets.Text(value=repr(getattr(node, key)), description=key, disabled=True))
-    return widgets.VBox(info)
->>>>>>> 4c4c4e0b
 
 
 default_neurodata_vis_spec = OrderedDict({
+    pynwb.misc.Units: misc.show_units,
+    pynwb.file.Subject: base.show_subject,
+    pynwb.ecephys.SpikeEventSeries: ecephys.show_spike_event_series,
     pynwb.ophys.ImageSegmentation: ophys.show_image_segmentation,
     pynwb.ophys.TwoPhotonSeries: ophys.show_two_photon_series,
     ndx_grayscalevolume.GrayscaleVolume: ophys.show_grayscale_volume,
@@ -58,15 +17,11 @@
     pynwb.ophys.DfOverF: ophys.show_df_over_f,
     pynwb.ophys.RoiResponseSeries: ophys.show_roi_response_series,
     pynwb.misc.AnnotationSeries: OrderedDict({
-        'text': show_text_fields,
+        'text': base.show_text_fields,
         'times': misc.show_annotations}),
     pynwb.core.LabelledDict: base.dict2accordion,
-    pynwb.ProcessingModule: processing_module,
-<<<<<<< HEAD
+    pynwb.ProcessingModule: base.processing_module,
     hdmf.common.DynamicTable: base.show_dynamic_table,
-=======
-    #pynwb.core.DynamicTable: base.show_dynamic_table,
->>>>>>> 4c4c4e0b
     pynwb.ecephys.LFP: ecephys.show_lfp,
     pynwb.behavior.Position: behavior.show_position,
     pynwb.behavior.SpatialSeries: OrderedDict({
@@ -75,47 +30,10 @@
     pynwb.image.GrayscaleImage: image.show_grayscale_image,
     pynwb.image.ImageSeries: image.show_image_series,
     pynwb.image.IndexSeries: image.show_index_series,
-    pynwb.ecephys.SpikeEventSeries: ecephys.show_spike_event_series,
     pynwb.TimeSeries: base.show_timeseries,
-<<<<<<< HEAD
     pynwb.core.NWBDataInterface: base.show_neurodata_base,
-=======
-    pynwb.file.Subject: base.show_subject,
-    #pynwb.core.NWBDataInterface: base.show_neurodata_base,
-    #pynwb.core.NWBBaseType: base.show_neurodata_base
-    pynwb.file.NWBFile: base.show_neurodata_base,
-    pynwb.misc.Units: misc.show_units,
->>>>>>> 4c4c4e0b
 })
 
 
 def nwb2widget(node,  neurodata_vis_spec=default_neurodata_vis_spec):
-<<<<<<< HEAD
-    return base.nwb2widget(node, neurodata_vis_spec)
-=======
-
-    for ndtype, spec in neurodata_vis_spec.items():
-        if isinstance(node, ndtype):
-            if isinstance(spec, (dict, OrderedDict)):
-                tabs_spec = list(spec.items())
-
-                children = [tabs_spec[0][1](node)] + [widgets.HTML('Rendering...')
-                                                      for _ in range(len(tabs_spec) - 1)]
-                tab = widgets.Tab(children=children)
-                [tab.set_title(i, label) for i, (label, _) in enumerate(tabs_spec)]
-
-                def on_selected_index(change):
-                    if isinstance(change.owner.children[change.new], widgets.HTML):
-                        children[change.new] = vis2widget(tabs_spec[change.new][1](node))
-                        change.owner.children = children
-
-                tab.observe(on_selected_index, names='selected_index')
-
-                return tab
-            elif callable(spec):
-                return vis2widget(spec(node, neurodata_vis_spec=neurodata_vis_spec))
-    out1 = widgets.Output()
-    with out1:
-        print(node)
-    return out1
->>>>>>> 4c4c4e0b
+    return base.nwb2widget(node, neurodata_vis_spec)