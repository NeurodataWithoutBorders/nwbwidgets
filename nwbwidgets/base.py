from collections.abc import Iterable
from datetime import datetime
from typing import Union

import h5py
import ipysheet
import matplotlib.pyplot as plt
import pandas as pd
from IPython import display
from ipywidgets import widgets
from matplotlib.pyplot import Figure
from nwbwidgets import view
from pynwb import ProcessingModule
from pynwb.core import NWBDataInterface, MultiContainerInterface

from ipywidgets.widgets.interaction import show_inline_matplotlib_plots

GroupingWidget = Union[widgets.Accordion, widgets.Tab]


def show_fields(node, **kwargs) -> widgets.Widget:
    field_lay = widgets.Layout(
        max_height="40px", max_width="600px", min_height="30px", min_width="130px"
    )
    info = []
    for key, val in node.fields.items():
        lbl_key = widgets.Label(key + ":", layout=field_lay)
        lbl_val = widgets.Label(str(val), layout=field_lay)
        info.append(widgets.HBox(children=[lbl_key, lbl_val]))
    vbox = widgets.VBox(info)
    return vbox


def render_dataframe(df):
    out1 = widgets.Output()
    with out1:
        display.display(df.to_dataframe())
    return out1


def show_neurodata_base(
    node: NWBDataInterface, neurodata_vis_spec: dict
) -> widgets.Widget:
    """
    Gets a pynwb object and returns a Vertical Box containing textual info and
    an expandable Accordion with it's children.
    """
    field_lay = widgets.Layout(
        max_height="40px", max_width="500px", min_height="30px", min_width="180px"
    )
    info = []  # string data type, exposed as a Text widget
    neuro_data = []  # more complex data types, also with children
    labels = []
    for key, value in node.fields.items():
        if isinstance(value, (str, datetime)):
            lbl_key = widgets.Label(key + ":", layout=field_lay)
            lbl_val = widgets.Label(str(value), layout=field_lay)
            info.append(widgets.HBox(children=[lbl_key, lbl_val]))
        elif key == "related_publications":
            pub_list = []
            for pub in value:
                pub_list.append(
                    widgets.HTML(
                        value="<a href=http://dx.doi.org/"
                        + pub[4:]
                        + ">"
                        + pub
                        + "</a>"
                    )
                )
            lbl_key = widgets.Label(key + ":", layout=field_lay)
            pub_list.insert(0, lbl_key)
            info.append(widgets.HBox(children=pub_list))
        elif key == "experimenter":
            lbl_experimenter = widgets.Label("Experimenter:", layout=field_lay)
            if isinstance(value, (list, tuple)):
                lbl_names = widgets.Label(", ".join(value), layout=field_lay)
            else:
                lbl_names = widgets.Label(value, layout=field_lay)
            hbox_exp = widgets.HBox(children=[lbl_experimenter, lbl_names])
            info.append(hbox_exp)
        elif (isinstance(value, Iterable) and len(value)) or value:
            neuro_data.append(
                view.nwb2widget(value, neurodata_vis_spec=neurodata_vis_spec)
            )
            labels.append(key)
    accordion = widgets.Accordion(children=neuro_data, selected_index=None)
    for i, label in enumerate(labels):
        if (
            hasattr(node.fields[label], "description")
            and node.fields[label].description
        ):
            accordion.set_title(i, label + ": " + node.fields[label].description)
        else:
            accordion.set_title(i, label)
    return widgets.VBox(info + [accordion])


def dict2accordion(d: dict, neurodata_vis_spec: dict, **pass_kwargs) -> widgets.Widget:
    if len(d) == 1:
        return nwb2widget(list(d.values())[0], neurodata_vis_spec=neurodata_vis_spec)
    children = [widgets.HTML("Rendering...") for _ in d]
    accordion = widgets.Accordion(children=children, selected_index=None)
    for i, label in enumerate(d):
        if hasattr(d[label], "description") and d[label].description:
            accordion.set_title(i, label + ": " + d[label].description)
        else:
            accordion.set_title(i, label)
        accordion.set_title(i, label)

    def on_selected_index(change):
        if change.new is not None and isinstance(
            change.owner.children[change.new], widgets.HTML
        ):
            children[change.new] = nwb2widget(
                list(d.values())[change.new],
                neurodata_vis_spec=neurodata_vis_spec,
                **pass_kwargs
            )
            change.owner.children = children

    accordion.observe(on_selected_index, names="selected_index")

    return accordion


def lazy_tabs(
    in_dict: dict, node, style: GroupingWidget = widgets.Tab
) -> GroupingWidget:
    """Creates a lazy tab object where multiple visualizations can be used for a single node and are generated on the
    fly

    Parameters
    ----------
    in_dict: dict
        keys are labels for tabs and values are functions
    node: NWBDataInterface
        instance of neurodata type to visualize
    style: ipywidgets.Tab or ipywidgets.Accordion, optional
        which way to present the data

    Returns
    -------
    tab: widget

    """
    tabs_spec = list(in_dict.items())

    children = [tabs_spec[0][1](node)] + [
        widgets.HTML("Rendering...") for _ in range(len(tabs_spec) - 1)
    ]
    tab = style(children=children)
    [tab.set_title(i, label) for i, (label, _) in enumerate(tabs_spec)]

    def on_selected_index(change):
        if isinstance(change.owner.children[change.new], widgets.HTML):
            children[change.new] = vis2widget(tabs_spec[change.new][1](node))
            change.owner.children = children

    tab.observe(on_selected_index, names="selected_index")

    return tab


class LazyTab(widgets.Tab):
    """A lazy tab object where multiple visualizations can be used for a single node and are generated on the fly"""

    def __init__(self, func_dict, data):
        """
        Parameters
        ----------
        func_dict: dict
            keys are labels for tabs and values are functions
        data: NWBDataInterface
            instance of neurodata type to visualize
        """

        tabs_spec = list(func_dict.items())
        children = [tabs_spec[0][1](data)] + [
            widgets.HTML("Rendering...") for _ in range(len(tabs_spec) - 1)
        ]

        super().__init__(children=children)

        [self.set_title(i, label) for i, (label, _) in enumerate(tabs_spec)]

        def on_selected_index(change):
            if isinstance(change.owner.children[change.new], widgets.HTML):
                children[change.new] = vis2widget(tabs_spec[change.new][1](data))
                change.owner.children = children

        self.observe(on_selected_index, names="selected_index")


def lazy_show_over_data(
    list_, func_, labels=None, style: GroupingWidget = widgets.Tab
) -> GroupingWidget:
    """
    Apply same function to list of data in lazy tabs or lazy accordion
    Parameters
    ----------
    list_
    func_
    labels: list of str
    style: widgets.Tab or widgets.Accordion

    Returns
    -------
    ipywidgets.Tab or ipywidgets.Accordion
        subtype Tab or Accordion

    """
    children = [vis2widget(func_(list_[0]))] + [
        widgets.HTML("Rendering...") for _ in range(len(list_) - 1)
    ]
    out = style(children=children)
    if labels is not None:
        [out.set_title(i, label) for i, label in enumerate(labels)]

    def on_selected_index(change):
        if change.new is not None and isinstance(
            change.owner.children[change.new], widgets.HTML
        ):
            children[change.new] = vis2widget(func_(list_[change.new]))
            change.owner.children = children

    out.observe(on_selected_index, names="selected_index")

    return out


def nwb2widget(node, neurodata_vis_spec: dict, **pass_kwargs) -> widgets.Widget:
    for ndtype in type(node).__mro__:
        if ndtype in neurodata_vis_spec:
            spec = neurodata_vis_spec[ndtype]
            if isinstance(spec, dict):
                return lazy_tabs(spec, node)
            elif callable(spec):
                return vis2widget(
                    spec(node, neurodata_vis_spec=neurodata_vis_spec, **pass_kwargs)
                )
    out1 = widgets.Output()
    with out1:
        print(node)
    return out1


def vis2widget(vis) -> widgets.Widget:
    if isinstance(vis, widgets.Widget):
        out = vis
    elif isinstance(vis, plt.Figure):
        out = fig2widget(vis)
    elif isinstance(vis, plt.Axes):
        out = fig2widget(vis.get_figure())
    else:
        raise ValueError("unsupported vis type {}".format(type(vis)))

    out.add_class("custom_theme")

    return out


def fig2widget(fig: Figure, **kwargs) -> widgets.Widget:
    out = widgets.Output()
    with out:
        fig.show()
        show_inline_matplotlib_plots()
    return out


def processing_module(
    node: ProcessingModule, neurodata_vis_spec: dict
) -> widgets.Widget:
    return nwb2widget(node.data_interfaces, neurodata_vis_spec=neurodata_vis_spec)


def show_text_fields(
    node, exclude=("comments", "interval"), **kwargs
) -> widgets.Widget:
    info = []
    for key in node.fields:
        if key not in exclude and isinstance(key, (str, float, int)):
            info.append(
                widgets.Text(
                    value=repr(getattr(node, key)), description=key, disabled=True
                )
            )
    return widgets.VBox(info)


def df2accordion(
    df: pd.DataFrame,
    by,
    func,
    style: GroupingWidget = widgets.Accordion,
    detect_single=True,
) -> GroupingWidget:
    """
    Visualize pandas.DataFrame with an ipywidgets.Accordion

    Parameters
    ----------
    df: pandas.DataFrame
    by: str
    func: visualization function
    style: ipywidgets.Tab or ipywidgets.Accordion, optional
    detect_single: bool
        If True, test if the dimension you are grouping by only has 1 unique value. If so, do not form an Accordion.

    Returns
    -------
    ipywigets.Accordion or ipywidgets.Tab


    """
    if detect_single and df[by].nunique() == 1:
        return func(df)
    else:
        labels, idfs = zip(*df.groupby(by))
        return lazy_show_over_data(idfs, func, labels=labels, style=style)


def show_dset(dset: h5py.Dataset, **kwargs):
    return widgets.VBox(children=[show_dict(dict(dset.attrs)), dataset_to_sheet(dset)])


def dataset_to_sheet(dset: h5py.Dataset):
    if dset.ndim == 1:
        nrows = len(dset)

        sheet = ipysheet.easy.sheet(rows=nrows, columns=1, column_headers=False)
        for row in range(nrows):
            ipysheet.easy.cell(row, 0, dset[row], read_only=True)
    elif dset.ndim == 2:
        nrows, ncols = dset.shape

        sheet = ipysheet.easy.sheet(rows=nrows, columns=ncols, column_headers=False)
        for row, col in zip(range(nrows), range(ncols)):
            ipysheet.easy.cell(row, col, dset[row, col], read_only=True)
    else:
        # do not know how to render datasets that have 3 or more dimensions
        return widgets.HTML(print(dset))
    return sheet


def show_dict(in_dict) -> widgets.Widget:
    field_lay = widgets.Layout(
        max_height="40px", max_width="600px", min_height="30px", min_width="130px"
    )
    info = []
    for key, val in in_dict.items():
        lbl_key = widgets.Label(key + ":", layout=field_lay)
        lbl_val = widgets.Label(str(val), layout=field_lay)
        info.append(widgets.HBox(children=[lbl_key, lbl_val]))
    vbox = widgets.VBox(info)
    return vbox


def df_to_hover_text(df: pd.DataFrame):
    return [row_to_hover_text(row) for _, row in df.iterrows()]


def row_to_hover_text(row):
    text_rows = []
    for key, val in list(row.to_dict().items()):
        if isinstance(val, (int, float)) and abs(val) > 1e5:
            text_rows.append("{}: {:.2e}".format(key, val))
        elif isinstance(val, (int, str)):
            text_rows.append("{}: {}".format(key, val))
        elif isinstance(val, float):
            text_rows.append("{}: {:.3f}".format(key, val))
    return "<br>".join(text_rows)


<<<<<<< HEAD
class TimeIntervalsSelector(widgets.VBox):
    InnerWidget = None

    def __init__(self, units, **kwargs):
        super().__init__()
        self.units = units
        self.kwargs = kwargs
        self.intervals_tables = units.get_ancestor("NWBFile").intervals
        self.stimulus_type_dd = widgets.Dropdown(
            options=list(self.intervals_tables.keys()), 
            description="stimulus type"
        )
        self.stimulus_type_dd.observe(self.stimulus_type_dd_callback)

        trials = list(self.intervals_tables.values())[0]
        inner_widget = self.InnerWidget(
            units=units, 
            trials=trials, 
            **kwargs
        )
        self.children = [self.stimulus_type_dd, inner_widget]

    def stimulus_type_dd_callback(self, change):
        self.children = [self.stimulus_type_dd, widgets.HTML("Rendering...")]
        trials = self.intervals_tables[self.stimulus_type_dd.value]
        inner_widget = self.InnerWidget(
            units=self.units, 
            trials=trials, 
            **self.kwargs
        )
        self.children = [self.stimulus_type_dd, inner_widget]
=======
def show_multi_container_interface(
    node: MultiContainerInterface, neurodata_vis_spec=None
):
    if isinstance(node.__clsconf__, dict):
        cls_conf = [node.__clsconf__]
    else:
        cls_conf = node.__clsconf__

    return dict2accordion(
        {x["attr"]: getattr(node, x["attr"]) for x in cls_conf},
        neurodata_vis_spec=neurodata_vis_spec,
    )
>>>>>>> 35bdd6be
<|MERGE_RESOLUTION|>--- conflicted
+++ resolved
@@ -372,7 +372,6 @@
     return "<br>".join(text_rows)
 
 
-<<<<<<< HEAD
 class TimeIntervalsSelector(widgets.VBox):
     InnerWidget = None
 
@@ -404,7 +403,8 @@
             **self.kwargs
         )
         self.children = [self.stimulus_type_dd, inner_widget]
-=======
+
+
 def show_multi_container_interface(
     node: MultiContainerInterface, neurodata_vis_spec=None
 ):
@@ -416,5 +416,4 @@
     return dict2accordion(
         {x["attr"]: getattr(node, x["attr"]) for x in cls_conf},
         neurodata_vis_spec=neurodata_vis_spec,
-    )
->>>>>>> 35bdd6be
+    )