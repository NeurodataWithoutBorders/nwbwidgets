--- conflicted
+++ resolved
@@ -10,11 +10,7 @@
 setup(
     author='Ben Dichter',
     author_email='ben.dichter@catalystneuro.com',
-<<<<<<< HEAD
     version=version,
-=======
-    version='0.5.1',
->>>>>>> 2d9d09b8
     classifiers=['Operating System :: OS Independent',
                  'Development Status :: 3 - Alpha',
                  'Framework :: Jupyter',
