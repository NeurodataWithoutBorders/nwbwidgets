--- conflicted
+++ resolved
@@ -73,18 +73,11 @@
         gas.order_dd.value = "Data1"
         gas.order_dd.value = None
 
-<<<<<<< HEAD
-
-=======
->>>>>>> 60e66f5a
 class TestStartAndDurationController(unittest.TestCase):
     def setUp(self) -> None:
         self.start_and_duration_controller = StartAndDurationController(10)
 
     def test_set_duration(self):
-<<<<<<< HEAD
-        self.start_and_duration_controller.duration.value = 2
-=======
         self.start_and_duration_controller.duration.value = 2
 
     def test_set_start(self):
@@ -98,5 +91,4 @@
         self.start_and_duration_controller.to_end_button.click()
         self.start_and_duration_controller.to_start_button.click()
         self.start_and_duration_controller.forward_button.click()
-        self.start_and_duration_controller.backwards_button.click()
->>>>>>> 60e66f5a
+        self.start_and_duration_controller.backwards_button.click()