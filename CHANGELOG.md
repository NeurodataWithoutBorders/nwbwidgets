# Upcoming

<<<<<<< HEAD
### New Features
* Improvements on Panel Docker file, including path for read-only mount to access local files [PR #299](https://github.com/NeurodataWithoutBorders/nwbwidgets/pull/299)
=======
### New features
* Improved browsing and reading local NWB files with Panel, using ipyfilechooser [PR #300](https://github.com/NeurodataWithoutBorders/nwbwidgets/pull/300)
>>>>>>> 7bfb2f47

### Fixes
* Fix I/O issues when streaming data on Panel [PR #295](https://github.com/NeurodataWithoutBorders/nwbwidgets/pull/295)
* Fix plotly Figure not showing up, pinned Plotly version [PR #297](https://github.com/NeurodataWithoutBorders/nwbwidgets/pull/297)
* Fix BehavioralTimeSeries not showing up [PR #297](https://github.com/NeurodataWithoutBorders/nwbwidgets/pull/297)


# v0.10.2

### Fixes
* Prevented the display of video assets on DANDI from the `Panel` dropdown. [PR #281](https://github.com/NeurodataWithoutBorders/nwbwidgets/pull/281)
* Remove `trials` from the accordion of `nwb2widget` (it will display in the `intervals` tab alongside any other `TimeIntervals`). [PR #281](https://github.com/NeurodataWithoutBorders/nwbwidgets/pull/281)
* Prevent the `ElectrodeGroupWidget` from loading if positions (specifically, `x`) are missing in conjunction with nwb-schema versions that allow those columns to be optional. [PR #280](https://github.com/NeurodataWithoutBorders/nwbwidgets/pull/280)



# v0.10.1

### New Features
* Added a trialized widget for TimeSeries. [PR #232](https://github.com/NeurodataWithoutBorders/nwbwidgets/pull/232)

### Dependencies
* Loosened upper bound version on `ipywidgets`. [PR #260](https://github.com/NeurodataWithoutBorders/nwbwidgets/pull/260)
<|MERGE_RESOLUTION|>--- conflicted
+++ resolved
@@ -1,32 +1,29 @@
-# Upcoming
-
-<<<<<<< HEAD
-### New Features
-* Improvements on Panel Docker file, including path for read-only mount to access local files [PR #299](https://github.com/NeurodataWithoutBorders/nwbwidgets/pull/299)
-=======
-### New features
-* Improved browsing and reading local NWB files with Panel, using ipyfilechooser [PR #300](https://github.com/NeurodataWithoutBorders/nwbwidgets/pull/300)
->>>>>>> 7bfb2f47
-
-### Fixes
-* Fix I/O issues when streaming data on Panel [PR #295](https://github.com/NeurodataWithoutBorders/nwbwidgets/pull/295)
-* Fix plotly Figure not showing up, pinned Plotly version [PR #297](https://github.com/NeurodataWithoutBorders/nwbwidgets/pull/297)
-* Fix BehavioralTimeSeries not showing up [PR #297](https://github.com/NeurodataWithoutBorders/nwbwidgets/pull/297)
-
-
-# v0.10.2
-
-### Fixes
-* Prevented the display of video assets on DANDI from the `Panel` dropdown. [PR #281](https://github.com/NeurodataWithoutBorders/nwbwidgets/pull/281)
-* Remove `trials` from the accordion of `nwb2widget` (it will display in the `intervals` tab alongside any other `TimeIntervals`). [PR #281](https://github.com/NeurodataWithoutBorders/nwbwidgets/pull/281)
-* Prevent the `ElectrodeGroupWidget` from loading if positions (specifically, `x`) are missing in conjunction with nwb-schema versions that allow those columns to be optional. [PR #280](https://github.com/NeurodataWithoutBorders/nwbwidgets/pull/280)
-
-
-
-# v0.10.1
-
-### New Features
-* Added a trialized widget for TimeSeries. [PR #232](https://github.com/NeurodataWithoutBorders/nwbwidgets/pull/232)
-
-### Dependencies
-* Loosened upper bound version on `ipywidgets`. [PR #260](https://github.com/NeurodataWithoutBorders/nwbwidgets/pull/260)
+# Upcoming
+
+
+### New Features
+* Improvements on Panel Docker file, including path for read-only mount to access local files [PR #299](https://github.com/NeurodataWithoutBorders/nwbwidgets/pull/299)
+* Improved browsing and reading local NWB files with Panel, using ipyfilechooser [PR #300](https://github.com/NeurodataWithoutBorders/nwbwidgets/pull/300)
+
+### Fixes
+* Fix I/O issues when streaming data on Panel [PR #295](https://github.com/NeurodataWithoutBorders/nwbwidgets/pull/295)
+* Fix plotly Figure not showing up, pinned Plotly version [PR #297](https://github.com/NeurodataWithoutBorders/nwbwidgets/pull/297)
+* Fix BehavioralTimeSeries not showing up [PR #297](https://github.com/NeurodataWithoutBorders/nwbwidgets/pull/297)
+
+
+# v0.10.2
+
+### Fixes
+* Prevented the display of video assets on DANDI from the `Panel` dropdown. [PR #281](https://github.com/NeurodataWithoutBorders/nwbwidgets/pull/281)
+* Remove `trials` from the accordion of `nwb2widget` (it will display in the `intervals` tab alongside any other `TimeIntervals`). [PR #281](https://github.com/NeurodataWithoutBorders/nwbwidgets/pull/281)
+* Prevent the `ElectrodeGroupWidget` from loading if positions (specifically, `x`) are missing in conjunction with nwb-schema versions that allow those columns to be optional. [PR #280](https://github.com/NeurodataWithoutBorders/nwbwidgets/pull/280)
+
+
+
+# v0.10.1
+
+### New Features
+* Added a trialized widget for TimeSeries. [PR #232](https://github.com/NeurodataWithoutBorders/nwbwidgets/pull/232)
+
+### Dependencies
+* Loosened upper bound version on `ipywidgets`. [PR #260](https://github.com/NeurodataWithoutBorders/nwbwidgets/pull/260)